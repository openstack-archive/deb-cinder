--- conflicted
+++ resolved
@@ -1792,9 +1792,6 @@
 #volume_dd_blocksize=1M
 
 
-<<<<<<< HEAD
-# Total option count: 382
-=======
 [keystone_authtoken]
 
 #
@@ -1823,5 +1820,4 @@
 # signing_dir is configurable, but the default behavior of the authtoken
 # middleware should be sufficient.  It will create a temporary directory
 # in the home directory for the user the cinder process is running as.
-#signing_dir = /var/lib/cinder/keystone-signing
->>>>>>> 81ce121d
+#signing_dir = /var/lib/cinder/keystone-signing