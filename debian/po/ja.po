# SOME DESCRIPTIVE TITLE.
# Copyright (C) YEAR THE PACKAGE'S COPYRIGHT HOLDER
# This file is distributed under the same license as the cinder package.
# victory <victory.deb@gmail.com>, 2013.
# Takuma Yamada <tyamada@takumayamada.com>, 2016.
#
msgid ""
msgstr ""
"Project-Id-Version: cinder\n"
"Report-Msgid-Bugs-To: cinder@packages.debian.org\n"
<<<<<<< HEAD
"POT-Creation-Date: 2013-12-19 16:02+0800\n"
"PO-Revision-Date: 2016-02-23 15:56+0900\n"
"Last-Translator: Takuma Yamada <tyamada@takumayamada.com>\n"
=======
"POT-Creation-Date: 2016-03-29 12:24+0000\n"
"PO-Revision-Date: 2013-09-02 14:02+0900\n"
"Last-Translator: victory <victory.deb@gmail.com>\n"
>>>>>>> db66b376
"Language-Team: Japanese <debian-japanese@lists.debian.org>\n"
"Language: ja\n"
"MIME-Version: 1.0\n"
"Content-Type: text/plain; charset=UTF-8\n"
"Content-Transfer-Encoding: 8bit\n"
"Plural-Forms: nplurals=1; plural=0;\n"
"X-Generator: Gtranslator 2.91.6\n"

#. Type: boolean
#. Description
#: ../cinder-common.templates:2001
msgid "Set up a database for Cinder?"
msgstr "Cinder 用のデータベースを設定しますか?"

#. Type: boolean
#. Description
#: ../cinder-common.templates:2001
msgid ""
"No database has been set up for Cinder to use. Before continuing, you should "
"make sure you have the following information:"
msgstr ""
"Cinder で使用するために設定されたデータベースがありません。続行する前に、以下"
"の情報が揃っていることを確認してください:"

#. Type: boolean
#. Description
#: ../cinder-common.templates:2001
msgid ""
" * the type of database that you want to use;\n"
" * the database server hostname (that server must allow TCP connections from "
"this\n"
"   machine);\n"
" * a username and password to access the database."
msgstr ""
" * 使用するデータベースの種類\n"
" * データベースサーバのホスト名 (そのサーバは、このマシンからの\n"
"   TCP 接続を許可する必要があります)\n"
" * データベースにアクセスするためのユーザ名とパスワード"

#. Type: boolean
#. Description
#: ../cinder-common.templates:2001
msgid ""
"If some of these requirements are missing, do not choose this option and run "
"with regular SQLite support."
msgstr ""
"これらの要件が欠落している場合は、このオプションを選択しないでください。そし"
"て、標準 SQLite サポートで実行してください。"

#. Type: boolean
#. Description
#: ../cinder-common.templates:2001
msgid ""
"You can change this setting later on by running \"dpkg-reconfigure -plow "
"cinder\"."
msgstr ""
"「dpkg-reconfigure -plow cinder」の実行により、この設定を後で変更することがで"
"きます。"

#. Type: string
#. Description
#: ../cinder-common.templates:3001
msgid "Authentication server hostname:"
msgstr "認証サーバのホスト名:"

#. Type: string
#. Description
#: ../cinder-common.templates:3001
msgid ""
"Please specify the hostname of the authentication server. Typically this is "
"also the hostname of the OpenStack Identity Service (Keystone)."
msgstr ""
"認証サーバのホスト名を指定してください。通常これは OpenStack Identity "
"Service (Keystone) のホスト名と同じです。"

#. Type: string
#. Description
#. Translators: a "tenant" in OpenStack world is
#. an entity that contains one or more username/password couples.
#. It's typically the tenant that will be used for billing. Having more than one
#. username/password is very helpful in larger organization.
#. You're advised to either keep "tenant" without translating it
#. or keep it aside with your translation. Example for French:
#. proprietaire ("tenant")
#: ../cinder-common.templates:4001
msgid "Authentication server tenant name:"
msgstr "認証サーバのテナント (tenant) 名:"

#. Type: string
#. Description
#. Translators: a "tenant" in OpenStack world is
#. an entity that contains one or more username/password couples.
#. It's typically the tenant that will be used for billing. Having more than one
#. username/password is very helpful in larger organization.
#. You're advised to either keep "tenant" without translating it
#. or keep it aside with your translation. Example for French:
#. proprietaire ("tenant")
#: ../cinder-common.templates:4001
msgid "Please specify the authentication server tenant name."
msgstr "認証サーバのテナント (tenant) 名を指定してください。"

#. Type: string
#. Description
#: ../cinder-common.templates:5001
msgid "Authentication server username:"
msgstr "認証サーバのユーザ名:"

#. Type: string
#. Description
#: ../cinder-common.templates:5001
msgid "Please specify the username to use with the authentication server."
msgstr "認証サーバで使用するユーザ名を指定してください。"

#. Type: password
#. Description
#: ../cinder-common.templates:6001
msgid "Authentication server password:"
msgstr "認証サーバのパスワード:"

#. Type: password
#. Description
#: ../cinder-common.templates:6001
msgid "Please specify the password to use with the authentication server."
msgstr "認証サーバで使用するパスワードを指定してください。"

#. Type: string
#. Description
#: ../cinder-common.templates:7001
msgid "Cinder volume group:"
msgstr "Cinder ボリュームグループ:"

#. Type: string
#. Description
#: ../cinder-common.templates:7001
msgid ""
"Please specify the name of the LVM volume group on which Cinder will create "
"partitions."
msgstr ""
"Cinder がパーティションを作成する LVM ボリュームグループの名前を指定してくだ"
"さい。"

#. Type: string
#. Description
#: ../cinder-common.templates:8001
msgid "IP address of your RabbitMQ host:"
msgstr "RabbitMQ ホストの IP アドレス:"

#. Type: string
#. Description
#. Type: string
#. Description
#. Type: password
#. Description
#: ../cinder-common.templates:8001 ../cinder-common.templates:9001
#: ../cinder-common.templates:10001
msgid ""
"In order to interoperate with other components of OpenStack, this package "
"needs to connect to a central RabbitMQ server."
msgstr ""
"OpenStack のほかのコンポーネントと相互運用するためには、このパッケージは中央 "
"RabbitMQ サーバに接続する必要があります。"

#. Type: string
#. Description
#: ../cinder-common.templates:8001
msgid "Please specify the IP address of that server."
msgstr "そのサーバの IP アドレスを指定してください。"

#. Type: string
#. Description
#: ../cinder-common.templates:9001
msgid "Username for connection to the RabbitMQ server:"
msgstr "RabbitMQ サーバ接続用のユーザ名"

#. Type: string
#. Description
#: ../cinder-common.templates:9001
msgid "Please specify the username used to connect to the RabbitMQ server."
msgstr "RabbitMQ サーバ接続用のユーザ名を指定してください。"

#. Type: password
#. Description
#: ../cinder-common.templates:10001
msgid "Password for connection to the RabbitMQ server:"
msgstr "RabbitMQ サーバ接続用のパスワード:"

#. Type: password
#. Description
#: ../cinder-common.templates:10001
msgid "Please specify the password used to connect to the RabbitMQ server."
msgstr "RabbitMQ サーバの接続に使用するパスワードを指定してください。"

#. Type: boolean
#. Description
#: ../cinder-api.templates:2001
msgid "Register Cinder in the Keystone endpoint catalog?"
msgstr "Cinder を Keystone のエンドポイントのカタログに登録しますか?"

#. Type: boolean
#. Description
#: ../cinder-api.templates:2001
msgid ""
"Each OpenStack service (each API) should be registered in order to be "
"accessible. This is done using \"keystone service-create\" and \"keystone "
"endpoint-create\". This can be done automatically now."
msgstr ""
"各 OpenStack のサービス (各 API ) がアクセスできるようにするために登録する必"
"要があります。これは「keystone service-create」と「keystone endpoint-create」"
"を使用して行われます。これは自動的に行うことができます。"

#. Type: boolean
#. Description
#: ../cinder-api.templates:2001
msgid ""
"Note that you will need to have an up and running Keystone server on which "
"to connect using the Keystone authentication token."
msgstr ""
"Keystone 認証トークンを使って接続するには、Keystone サーバの起動および実行が"
"必要になりますので注意してください。"

#. Type: string
#. Description
#: ../cinder-api.templates:3001
msgid "Keystone server IP address:"
msgstr "Keystone サーバの IP アドレス:"

#. Type: string
#. Description
#: ../cinder-api.templates:3001
msgid ""
"Please enter the IP address of the Keystone server, so that cinder-api can "
"contact Keystone to do the Cinder service and endpoint creation."
msgstr ""
"Keystone サーバの IP アドレスを入力してください。その結果 ceilometer-api は、"
"Ceilometer サービスやエンドポイント作成を行うために Keystone へ通信することが"
"できます。"

#. Type: string
#. Description
#: ../cinder-api.templates:4001
<<<<<<< HEAD
msgid "Keystone authentication token:"
msgstr "Keystone 認証トークン:"
=======
#, fuzzy
#| msgid "Keystone authentication token:"
msgid "Keystone admin name:"
msgstr "Keystone 認証文字列:"
>>>>>>> db66b376

#. Type: string
#. Description
#. Type: string
#. Description
#. Type: password
#. Description
#: ../cinder-api.templates:4001 ../cinder-api.templates:5001
#: ../cinder-api.templates:6001
msgid ""
"To register the service endpoint, this package needs to know the Admin "
"login, name, project name, and password to the Keystone server."
msgstr ""
<<<<<<< HEAD
"Keystone でエンドポイントを設定するには、cinder-api は Keystone 認証トークン"
"を必要とします。"
=======
>>>>>>> db66b376

#. Type: string
#. Description
#: ../cinder-api.templates:5001
msgid "Keystone admin project name:"
msgstr ""

#. Type: password
#. Description
#: ../cinder-api.templates:6001
msgid "Keystone admin password:"
msgstr ""

#. Type: string
#. Description
#: ../cinder-api.templates:7001
msgid "Cinder endpoint IP address:"
msgstr "Cinder エンドポイントの IP アドレス:"

#. Type: string
#. Description
#: ../cinder-api.templates:7001
msgid "Please enter the IP address that will be used to contact Cinder."
msgstr "Cinder への通信に使用する IP アドレスを入力してください。"

#. Type: string
#. Description
#: ../cinder-api.templates:7001
msgid ""
"This IP address should be accessible from the clients that will use this "
"service, so if you are installing a public cloud, this should be a public IP "
"address."
msgstr ""
"この IP アドレスは、このサービスを利用するクライアントからアクセス可能でなけ"
"ればならないので、パブリッククラウドをインストールしている場合、これはパブ"
"リック IP アドレスでなければなりません。"

#. Type: string
#. Description
#: ../cinder-api.templates:8001
msgid "Name of the region to register:"
msgstr "登録するリージョンの名前:"

#. Type: string
#. Description
#: ../cinder-api.templates:8001
msgid ""
"OpenStack supports using availability zones, with each region representing a "
"location. Please enter the zone that you wish to use when registering the "
"endpoint."
msgstr ""
"OpenStack は、場所を表すリージョン毎に、アベイラビリティーゾーンの使用をサ"
"ポートします。エンドポイントを登録する際に、使用するゾーンを入力してくださ"
"い。"

#~ msgid ""
#~ "To configure its endpoint in Keystone, cinder-api needs the Keystone "
#~ "authentication token."
#~ msgstr ""
#~ "Keystone で端末を設定するには、cinder-api は Keystone 認証文字列を必要とし"
#~ "ます。"

#~ msgid "Start Cinder services at boot?"
#~ msgstr "ブート時に Cinder サービスを開始しますか?"

#~ msgid ""
#~ "Please choose whether you want to start Cinder services when the machine "
#~ "is booted up."
#~ msgstr "マシン起動後に Cinder サービスを開始するかどうか選択してください。"<|MERGE_RESOLUTION|>--- conflicted
+++ resolved
@@ -8,15 +8,9 @@
 msgstr ""
 "Project-Id-Version: cinder\n"
 "Report-Msgid-Bugs-To: cinder@packages.debian.org\n"
-<<<<<<< HEAD
-"POT-Creation-Date: 2013-12-19 16:02+0800\n"
+"POT-Creation-Date: 2016-03-29 12:24+0000\n"
 "PO-Revision-Date: 2016-02-23 15:56+0900\n"
 "Last-Translator: Takuma Yamada <tyamada@takumayamada.com>\n"
-=======
-"POT-Creation-Date: 2016-03-29 12:24+0000\n"
-"PO-Revision-Date: 2013-09-02 14:02+0900\n"
-"Last-Translator: victory <victory.deb@gmail.com>\n"
->>>>>>> db66b376
 "Language-Team: Japanese <debian-japanese@lists.debian.org>\n"
 "Language: ja\n"
 "MIME-Version: 1.0\n"
@@ -257,15 +251,10 @@
 #. Type: string
 #. Description
 #: ../cinder-api.templates:4001
-<<<<<<< HEAD
-msgid "Keystone authentication token:"
-msgstr "Keystone 認証トークン:"
-=======
 #, fuzzy
 #| msgid "Keystone authentication token:"
 msgid "Keystone admin name:"
 msgstr "Keystone 認証文字列:"
->>>>>>> db66b376
 
 #. Type: string
 #. Description
@@ -279,11 +268,8 @@
 "To register the service endpoint, this package needs to know the Admin "
 "login, name, project name, and password to the Keystone server."
 msgstr ""
-<<<<<<< HEAD
 "Keystone でエンドポイントを設定するには、cinder-api は Keystone 認証トークン"
 "を必要とします。"
-=======
->>>>>>> db66b376
 
 #. Type: string
 #. Description
@@ -337,19 +323,4 @@
 msgstr ""
 "OpenStack は、場所を表すリージョン毎に、アベイラビリティーゾーンの使用をサ"
 "ポートします。エンドポイントを登録する際に、使用するゾーンを入力してくださ"
-"い。"
-
-#~ msgid ""
-#~ "To configure its endpoint in Keystone, cinder-api needs the Keystone "
-#~ "authentication token."
-#~ msgstr ""
-#~ "Keystone で端末を設定するには、cinder-api は Keystone 認証文字列を必要とし"
-#~ "ます。"
-
-#~ msgid "Start Cinder services at boot?"
-#~ msgstr "ブート時に Cinder サービスを開始しますか?"
-
-#~ msgid ""
-#~ "Please choose whether you want to start Cinder services when the machine "
-#~ "is booted up."
-#~ msgstr "マシン起動後に Cinder サービスを開始するかどうか選択してください。"+"い。"