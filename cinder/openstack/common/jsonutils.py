# vim: tabstop=4 shiftwidth=4 softtabstop=4

# Copyright 2010 United States Government as represented by the
# Administrator of the National Aeronautics and Space Administration.
# Copyright 2011 Justin Santa Barbara
# All Rights Reserved.
#
#    Licensed under the Apache License, Version 2.0 (the "License"); you may
#    not use this file except in compliance with the License. You may obtain
#    a copy of the License at
#
#         http://www.apache.org/licenses/LICENSE-2.0
#
#    Unless required by applicable law or agreed to in writing, software
#    distributed under the License is distributed on an "AS IS" BASIS, WITHOUT
#    WARRANTIES OR CONDITIONS OF ANY KIND, either express or implied. See the
#    License for the specific language governing permissions and limitations
#    under the License.

'''
JSON related utilities.

This module provides a few things:

    1) A handy function for getting an object down to something that can be
    JSON serialized.  See to_primitive().

    2) Wrappers around loads() and dumps().  The dumps() wrapper will
    automatically use to_primitive() for you if needed.

    3) This sets up anyjson to use the loads() and dumps() wrappers if anyjson
    is available.
'''


import datetime
import functools
import inspect
import itertools
import json
import types
import xmlrpclib

import six

from cinder.openstack.common import timeutils


<<<<<<< HEAD
=======
_nasty_type_tests = [inspect.ismodule, inspect.isclass, inspect.ismethod,
                     inspect.isfunction, inspect.isgeneratorfunction,
                     inspect.isgenerator, inspect.istraceback, inspect.isframe,
                     inspect.iscode, inspect.isbuiltin, inspect.isroutine,
                     inspect.isabstract]

_simple_types = (types.NoneType, int, basestring, bool, float, long)


>>>>>>> b2371aef
def to_primitive(value, convert_instances=False, convert_datetime=True,
                 level=0, max_depth=3):
    """Convert a complex object into primitives.

    Handy for JSON serialization. We can optionally handle instances,
    but since this is a recursive function, we could have cyclical
    data structures.

    To handle cyclical data structures we could track the actual objects
    visited in a set, but not all objects are hashable. Instead we just
    track the depth of the object inspections and don't go too deep.

    Therefore, convert_instances=True is lossy ... be aware.

    """
    # handle obvious types first - order of basic types determined by running
    # full tests on nova project, resulting in the following counts:
    # 572754 <type 'NoneType'>
    # 460353 <type 'int'>
    # 379632 <type 'unicode'>
    # 274610 <type 'str'>
    # 199918 <type 'dict'>
    # 114200 <type 'datetime.datetime'>
    #  51817 <type 'bool'>
    #  26164 <type 'list'>
    #   6491 <type 'float'>
    #    283 <type 'tuple'>
    #     19 <type 'long'>
    if isinstance(value, _simple_types):
        return value

    if isinstance(value, datetime.datetime):
        if convert_datetime:
            return timeutils.strtime(value)
        else:
            return value

    # value of itertools.count doesn't get caught by nasty_type_tests
    # and results in infinite loop when list(value) is called.
    if type(value) == itertools.count:
        return six.text_type(value)

    # FIXME(vish): Workaround for LP bug 852095. Without this workaround,
    #              tests that raise an exception in a mocked method that
    #              has a @wrap_exception with a notifier will fail. If
    #              we up the dependency to 0.5.4 (when it is released) we
    #              can remove this workaround.
    if getattr(value, '__module__', None) == 'mox':
        return 'mock'

    if level > max_depth:
        return '?'

    # The try block may not be necessary after the class check above,
    # but just in case ...
    try:
        recursive = functools.partial(to_primitive,
                                      convert_instances=convert_instances,
                                      convert_datetime=convert_datetime,
                                      level=level,
                                      max_depth=max_depth)
<<<<<<< HEAD
=======
        if isinstance(value, dict):
            return dict((k, recursive(v)) for k, v in value.iteritems())
        elif isinstance(value, (list, tuple)):
            return [recursive(lv) for lv in value]

>>>>>>> b2371aef
        # It's not clear why xmlrpclib created their own DateTime type, but
        # for our purposes, make it a datetime type which is explicitly
        # handled
        if isinstance(value, xmlrpclib.DateTime):
            value = datetime.datetime(*tuple(value.timetuple())[:6])

<<<<<<< HEAD
        if isinstance(value, (list, tuple)):
            return [recursive(v) for v in value]
        elif isinstance(value, dict):
            return dict((k, recursive(v)) for k, v in value.iteritems())
        elif convert_datetime and isinstance(value, datetime.datetime):
=======
        if convert_datetime and isinstance(value, datetime.datetime):
>>>>>>> b2371aef
            return timeutils.strtime(value)
        elif hasattr(value, 'iteritems'):
            return recursive(dict(value.iteritems()), level=level + 1)
        elif hasattr(value, '__iter__'):
            return recursive(list(value))
        elif convert_instances and hasattr(value, '__dict__'):
            # Likely an instance of something. Watch for cycles.
            # Ignore class member vars.
            return recursive(value.__dict__, level=level + 1)
        else:
            if any(test(value) for test in _nasty_type_tests):
                return six.text_type(value)
            return value
    except TypeError:
        # Class objects are tricky since they may define something like
        # __iter__ defined but it isn't callable as list().
        return six.text_type(value)


def dumps(value, default=to_primitive, **kwargs):
    return json.dumps(value, default=default, **kwargs)


def loads(s):
    return json.loads(s)


def load(s):
    return json.load(s)


try:
    import anyjson
except ImportError:
    pass
else:
    anyjson._modules.append((__name__, 'dumps', TypeError,
                                       'loads', ValueError, 'load'))
    anyjson.force_implementation(__name__)<|MERGE_RESOLUTION|>--- conflicted
+++ resolved
@@ -46,8 +46,6 @@
 from cinder.openstack.common import timeutils
 
 
-<<<<<<< HEAD
-=======
 _nasty_type_tests = [inspect.ismodule, inspect.isclass, inspect.ismethod,
                      inspect.isfunction, inspect.isgeneratorfunction,
                      inspect.isgenerator, inspect.istraceback, inspect.isframe,
@@ -57,7 +55,6 @@
 _simple_types = (types.NoneType, int, basestring, bool, float, long)
 
 
->>>>>>> b2371aef
 def to_primitive(value, convert_instances=False, convert_datetime=True,
                  level=0, max_depth=3):
     """Convert a complex object into primitives.
@@ -119,29 +116,18 @@
                                       convert_datetime=convert_datetime,
                                       level=level,
                                       max_depth=max_depth)
-<<<<<<< HEAD
-=======
         if isinstance(value, dict):
             return dict((k, recursive(v)) for k, v in value.iteritems())
         elif isinstance(value, (list, tuple)):
             return [recursive(lv) for lv in value]
 
->>>>>>> b2371aef
         # It's not clear why xmlrpclib created their own DateTime type, but
         # for our purposes, make it a datetime type which is explicitly
         # handled
         if isinstance(value, xmlrpclib.DateTime):
             value = datetime.datetime(*tuple(value.timetuple())[:6])
 
-<<<<<<< HEAD
-        if isinstance(value, (list, tuple)):
-            return [recursive(v) for v in value]
-        elif isinstance(value, dict):
-            return dict((k, recursive(v)) for k, v in value.iteritems())
-        elif convert_datetime and isinstance(value, datetime.datetime):
-=======
         if convert_datetime and isinstance(value, datetime.datetime):
->>>>>>> b2371aef
             return timeutils.strtime(value)
         elif hasattr(value, 'iteritems'):
             return recursive(dict(value.iteritems()), level=level + 1)
