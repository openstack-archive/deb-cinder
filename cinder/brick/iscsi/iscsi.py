--- conflicted
+++ resolved
@@ -23,11 +23,8 @@
 import stat
 import time
 
-<<<<<<< HEAD
-=======
 from oslo.concurrency import processutils as putils
 from oslo.config import cfg
->>>>>>> f87300b9
 import six
 
 from cinder.brick import exception
@@ -189,12 +186,9 @@
             with open(volume_path, 'r') as f:
                 volume_conf = f.read()
         except Exception as e:
-<<<<<<< HEAD
-=======
             # NOTE(jdg): Debug is ok here because the caller
             # will just generate the CHAP creds and create the
             # file based on the None return
->>>>>>> f87300b9
             LOG.debug('Failed to open config for %(vol_id)s: %(e)s'
                       % {'vol_id': vol_id, 'e': six.text_type(e)})
             return None
@@ -550,11 +544,7 @@
 
         vol_id = name.split(':')[1]
 
-<<<<<<< HEAD
-        LOG.info(_('Creating iscsi_target for volume: %s') % vol_id)
-=======
         LOG.info(_LI('Creating iscsi_target for volume: %s') % vol_id)
->>>>>>> f87300b9
 
         if chap_auth is not None:
             (chap_auth_userid, chap_auth_password) = chap_auth.split(' ')[1:]
