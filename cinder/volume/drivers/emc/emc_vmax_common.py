# Copyright (c) 2012 - 2014 EMC Corporation.
# All Rights Reserved.
#
#    Licensed under the Apache License, Version 2.0 (the "License"); you may
#    not use this file except in compliance with the License. You may obtain
#    a copy of the License at
#
#         http://www.apache.org/licenses/LICENSE-2.0
#
#    Unless required by applicable law or agreed to in writing, software
#    distributed under the License is distributed on an "AS IS" BASIS, WITHOUT
#    WARRANTIES OR CONDITIONS OF ANY KIND, either express or implied. See the
#    License for the specific language governing permissions and limitations
#    under the License.

import os.path

from oslo.config import cfg
import six

from cinder import exception
from cinder.i18n import _, _LE, _LI, _LW
from cinder.openstack.common import log as logging
from cinder.volume.drivers.emc import emc_vmax_fast
from cinder.volume.drivers.emc import emc_vmax_masking
from cinder.volume.drivers.emc import emc_vmax_provision
from cinder.volume.drivers.emc import emc_vmax_utils


LOG = logging.getLogger(__name__)

CONF = cfg.CONF

try:
    import pywbem
    pywbemAvailable = True
except ImportError:
    pywbemAvailable = False

CINDER_EMC_CONFIG_FILE = '/etc/cinder/cinder_emc_config.xml'
CINDER_EMC_CONFIG_FILE_PREFIX = '/etc/cinder/cinder_emc_config_'
CINDER_EMC_CONFIG_FILE_POSTFIX = '.xml'
EMC_ROOT = 'root/emc'
POOL = 'storagetype:pool'
ARRAY = 'storagetype:array'
FASTPOLICY = 'storagetype:fastpolicy'
BACKENDNAME = 'volume_backend_name'
COMPOSITETYPE = 'storagetype:compositetype'
STRIPECOUNT = 'storagetype:stripecount'
MEMBERCOUNT = 'storagetype:membercount'
STRIPED = 'striped'
CONCATENATED = 'concatenated'

emc_opts = [
    cfg.StrOpt('cinder_emc_config_file',
               default=CINDER_EMC_CONFIG_FILE,
               help='use this file for cinder emc plugin '
                    'config data'), ]

CONF.register_opts(emc_opts)


class EMCVMAXCommon(object):
    """Common class for SMI-S based EMC volume drivers.

    This common class is for EMC volume drivers based on SMI-S.
    It supports VNX and VMAX arrays.

    """

    stats = {'driver_version': '1.0',
             'free_capacity_gb': 0,
             'reserved_percentage': 0,
             'storage_protocol': None,
             'total_capacity_gb': 0,
             'vendor_name': 'EMC',
             'volume_backend_name': None}

    def __init__(self, prtcl, configuration=None):

        if not pywbemAvailable:
            LOG.info(_LI(
                'Module PyWBEM not installed.  '
                'Install PyWBEM using the python-pywbem package.'))

        self.protocol = prtcl
        self.configuration = configuration
        self.configuration.append_config_values(emc_opts)
        self.conn = None
        self.url = None
        self.user = None
        self.passwd = None
        self.masking = emc_vmax_masking.EMCVMAXMasking(prtcl)
        self.utils = emc_vmax_utils.EMCVMAXUtils(prtcl)
        self.fast = emc_vmax_fast.EMCVMAXFast(prtcl)
        self.provision = emc_vmax_provision.EMCVMAXProvision(prtcl)

    def create_volume(self, volume):
        """Creates a EMC(VMAX) volume from a pre-existing storage pool.

        For a concatenated compositeType:
        If the volume size is over 240GB then a composite is created
        EMCNumberOfMembers > 1, otherwise it defaults to a non composite

        For a striped compositeType:
        The user must supply an extra spec to determine how many metas
        will make up the striped volume. If the meta size is greater than
        240GB an error is returned to the user. Otherwise the
        EMCNumberOfMembers is what the user specifies.

        :param volume: volume Object
        :returns: volumeInstance, the volume instance
        :raises: VolumeBackendAPIException
        """
        volumeSize = int(self.utils.convert_gb_to_bits(volume['size']))
        volumeName = volume['name']

        extraSpecs = self._initial_setup(volume)
        self.conn = self._get_ecom_connection()

        rc, volumeDict, storageSystemName = self._create_composite_volume(
            volume, extraSpecs, volumeName, volumeSize)

        LOG.info(_LI("Leaving create_volume: %(volumeName)s  "
                     "Return code: %(rc)lu "
                     "volume dict: %(name)s")
                 % {'volumeName': volumeName,
                    'rc': rc,
                    'name': volumeDict})

        return volumeDict

    def create_volume_from_snapshot(self, volume, snapshot):
        """Creates a volume from a snapshot.

        For VMAX, replace snapshot with clone.

        :param volume - volume Object
        :param snapshot - snapshot object
        :returns: cloneVolumeDict - the cloned volume dictionary
        """
        return self._create_cloned_volume(volume, snapshot)

    def create_cloned_volume(self, cloneVolume, sourceVolume):
        """Creates a clone of the specified volume.

        :param CloneVolume - clone volume Object
        :param sourceVolume - volume object
        :returns: cloneVolumeDict - the cloned volume dictionary
        """
        return self._create_cloned_volume(cloneVolume, sourceVolume)

    def delete_volume(self, volume):
        """Deletes a EMC(VMAX) volume

        :param volume: volume Object
        """
        LOG.info(_LI("Deleting Volume: %(volume)s")
                 % {'volume': volume['name']})

        rc, volumeName = self._delete_volume(volume)
        LOG.info(_LI("Leaving delete_volume: %(volumename)s  Return code: "
                     "%(rc)lu")
                 % {'volumename': volumeName,
                    'rc': rc})

    def create_snapshot(self, snapshot, volume):
        """Creates a snapshot.

        For VMAX, replace snapshot with clone

        :param snapshot: snapshot object
        :param volume: volume Object to create snapshot from
        :returns: cloneVolumeDict,the cloned volume dictionary
        """
        return self._create_cloned_volume(snapshot, volume, True)

    def delete_snapshot(self, snapshot, volume):
        """Deletes a snapshot.

        :param snapshot: snapshot object
        :param volume: volume Object to create snapshot from
        """
        LOG.info(_LI("Delete Snapshot: %(snapshotName)s ")
                 % {'snapshotName': snapshot['name']})
        rc, snapshotName = self._delete_volume(snapshot)
        LOG.debug("Leaving delete_snapshot: %(snapshotname)s  Return code: "
                  "%(rc)lu "
                  % {'snapshotname': snapshotName,
                     'rc': rc})

    def _remove_members(
            self, controllerConfigService, volumeInstance, extraSpecs):
        """This method unmaps a volume from a host.

        Removes volume from the Device Masking Group that belongs to
        a Masking View.
        Check if fast policy is in the extra specs. If it isn't we do
        not need to do anything for FAST.
        Assume that isTieringPolicySupported is False unless the FAST
        policy is in the extra specs and tiering is enabled on the array

        :param controllerConfigService: instance name of
                                  ControllerConfigurationService
        :param volume: volume Object
        """
        volumeName = volumeInstance['ElementName']
        LOG.debug("Detaching volume %s" % volumeName)
        fastPolicyName = extraSpecs[FASTPOLICY]
        return self.masking.remove_and_reset_members(
            self.conn, controllerConfigService, volumeInstance,
            fastPolicyName, volumeName)

    def _unmap_lun(self, volume, connector):
        """Unmaps a volume from the host.

        :param volume: the volume Object
        :param connector: the connector Object
        :raises: VolumeBackendAPIException
        """
        extraSpecs = self._initial_setup(volume)
        volumename = volume['name']
        LOG.info(_LI("Unmap volume: %(volume)s")
                 % {'volume': volumename})

        device_info = self.find_device_number(volume, connector)
        device_number = device_info['hostlunid']
        if device_number is None:
            LOG.info(_LI("Volume %s is not mapped. No volume to unmap.")
                     % (volumename))
            return

        vol_instance = self._find_lun(volume)
        storage_system = vol_instance['SystemName']

        configservice = self.utils.find_controller_configuration_service(
            self.conn, storage_system)
        if configservice is None:
            exception_message = (_("Cannot find Controller Configuration "
                                   "Service for storage system "
                                   "%(storage_system)s")
                                 % {'storage_system': storage_system})
            raise exception.VolumeBackendAPIException(data=exception_message)

        self._remove_members(configservice, vol_instance, extraSpecs)

    def initialize_connection(self, volume, connector):
        """Initializes the connection and returns device and connection info.

        The volume may be already mapped, if this is so the deviceInfo tuple
        is returned.  If the volume is not already mapped then we need to
        gather information to either 1. Create a new masking view or 2. Add
        the volume to an existing storage group within an already existing
        maskingview.

        The naming convention is the following:
        initiatorGroupName = OS-<shortHostName>-<shortProtocol>-IG
                             e.g OS-myShortHost-I-IG
        storageGroupName = OS-<shortHostName>-<poolName>-<shortProtocol>-SG
                           e.g OS-myShortHost-SATA_BRONZ1-I-SG
        portGroupName = OS-<target>-PG  The portGroupName will come from
                        the EMC configuration xml file.
                        These are precreated. If the portGroup does not exist
                        then a error will be returned to the user
        maskingView  = OS-<shortHostName>-<poolName>-<shortProtocol>-MV
                       e.g OS-myShortHost-SATA_BRONZ1-I-MV

        :param volume: volume Object
        :param connector: the connector Object
        :returns: deviceInfoDict, device information tuple
        :raises: VolumeBackendAPIException
        """
        extraSpecs = self._initial_setup(volume)

        volumeName = volume['name']
        LOG.info(_LI("Initialize connection: %(volume)s")
                 % {'volume': volumeName})
        self.conn = self._get_ecom_connection()
        deviceInfoDict = self._wrap_find_device_number(volume, connector)
        if ('hostlunid' in deviceInfoDict and
                deviceInfoDict['hostlunid'] is not None):
            # Device is already mapped so we will leave the state as is
            deviceNumber = deviceInfoDict['hostlunid']
            LOG.info(_LI("Volume %(volume)s is already mapped. "
                         "The device number is %(deviceNumber)s ")
                     % {'volume': volumeName,
                        'deviceNumber': deviceNumber})
        else:
            maskingViewDict = self._populate_masking_dict(
                volume, connector, extraSpecs)
            rollbackDict = self.masking.get_or_create_masking_view_and_map_lun(
                self.conn, maskingViewDict)

            # Find host lun id again after the volume is exported to the host
            deviceInfoDict = self.find_device_number(volume, connector)
            if 'hostlunid' not in deviceInfoDict:
                # Did not successfully attach to host,
                # so a rollback for FAST is required
                LOG.error(_LE("Error Attaching volume %(vol)s ")
                          % {'vol': volumeName})
                if rollbackDict['fastPolicyName'] is not None:
                    (
                        self.masking
                        ._check_if_rollback_action_for_masking_required(
                            self.conn,
                            rollbackDict['controllerConfigService'],
                            rollbackDict['volumeInstance'],
                            rollbackDict['volumeName'],
                            rollbackDict['fastPolicyName'],
                            rollbackDict['defaultStorageGroupInstanceName']))
                exception_message = ("Error Attaching volume %(vol)s"
                                     % {'vol': volumeName})
                raise exception.VolumeBackendAPIException(
                    data=exception_message)

        return deviceInfoDict

    def _wrap_find_device_number(self, volume, connector):
        """Aid for unit testing

        :params volume: the volume Object
        :params connector: the connector Object
        :returns: deviceInfoDict
        """
        return self.find_device_number(volume, connector)

    def terminate_connection(self, volume, connector):
        """Disallow connection from connector.

        :params volume: the volume Object
        :params connectorL the connector Object
        """
        self._initial_setup(volume)

        volumename = volume['name']
        LOG.info(_LI("Terminate connection: %(volume)s")
                 % {'volume': volumename})

        self.conn = self._get_ecom_connection()
        self._unmap_lun(volume, connector)

    def extend_volume(self, volume, newSize):
        """Extends an existing volume.

        Prequisites:
        1. The volume must be composite e.g StorageVolume.EMCIsComposite=True
        2. The volume can only be concatenated
           e.g StorageExtent.IsConcatenated=True

        :params volume: the volume Object
        :params newSize: the new size to increase the volume to
        :raises: VolumeBackendAPIException
        """
        originalVolumeSize = volume['size']
        volumeName = volume['name']
        self._initial_setup(volume)
        self.conn = self._get_ecom_connection()
        volumeInstance = self._find_lun(volume)
        if volumeInstance is None:
            exceptionMessage = (_("Cannot find Volume: %(volumename)s. "
                                  "Extend operation.  Exiting....")
                                % {'volumename': volumeName})
            LOG.error(exceptionMessage)
            raise exception.VolumeBackendAPIException(data=exceptionMessage)

        if int(originalVolumeSize) > int(newSize):
            exceptionMessage = (_(
                "Your original size: %(originalVolumeSize)s GB is greater "
                "than: %(newSize)s GB. Only Extend is supported. Exiting...")
                % {'originalVolumeSize': originalVolumeSize,
                   'newSize': newSize})
            LOG.error(exceptionMessage)
            raise exception.VolumeBackendAPIException(data=exceptionMessage)

        additionalVolumeSize = six.text_type(
            int(newSize) - int(originalVolumeSize))
        additionalVolumeSize = self.utils.convert_gb_to_bits(
            additionalVolumeSize)

        # is the volume concatenated
        isConcatenated = self.utils.check_if_volume_is_concatenated(
            self.conn, volumeInstance)
        if 'True' not in isConcatenated:
            exceptionMessage = (_(
                "Volume: %(volumeName)s is not a concatenated volume. "
                "You can only perform extend on concatenated volume. "
                "Exiting...")
                % {'volumeName': volumeName})
            LOG.error(exceptionMessage)
            raise exception.VolumeBackendAPIException(data=exceptionMessage)
        else:
            compositeType = self.utils.get_composite_type(CONCATENATED)

        LOG.debug("Extend Volume: %(volume)s  New size: %(newSize)s GBs"
                  % {'volume': volumeName,
                     'newSize': newSize})

        deviceId = volumeInstance['DeviceID']
        storageSystemName = volumeInstance['SystemName']
        LOG.debug(
            "Device ID: %(deviceid)s: Storage System: "
            "%(storagesystem)s"
            % {'deviceid': deviceId,
               'storagesystem': storageSystemName})

        storageConfigService = self.utils.find_storage_configuration_service(
            self.conn, storageSystemName)

        elementCompositionService = (
            self.utils.find_element_composition_service(
                self.conn, storageSystemName))

        # create a volume to the size of the
        # newSize - oldSize = additionalVolumeSize
        unboundVolumeInstance = self._create_and_get_unbound_volume(
            self.conn, storageConfigService, volumeInstance.path,
            additionalVolumeSize)
        if unboundVolumeInstance is None:
            exceptionMessage = (_(
                "Error Creating unbound volume on an Extend operation"))
            LOG.error(exceptionMessage)
            raise exception.VolumeBackendAPIException(data=exceptionMessage)

        # add the new unbound volume to the original composite volume
        rc, modifiedVolumeDict = (
            self._modify_and_get_composite_volume_instance(
                self.conn, elementCompositionService, volumeInstance,
                unboundVolumeInstance.path, volumeName, compositeType))
        if modifiedVolumeDict is None:
            exceptionMessage = (_(
                "On an Extend Operation, error adding volume to composite "
                "volume: %(volumename)s. ")
                % {'volumename': volumeName})
            LOG.error(exceptionMessage)
            raise exception.VolumeBackendAPIException(data=exceptionMessage)

        # check the occupied space of the new extended volume
        extendedVolumeInstance = self.utils.find_volume_instance(
            self.conn, modifiedVolumeDict, volumeName)
        extendedVolumeSize = self.utils.get_volume_size(
            self.conn, extendedVolumeInstance)
        LOG.debug(
            "The actual volume size of the extended volume: %(volumeName)s "
            "is %(volumeSize)s"
            % {'volumeName': volumeName,
               'volumeSize': extendedVolumeSize})

        # If the requested size and the actual size don't
        # tally throw an exception
        newSizeBits = self.utils.convert_gb_to_bits(newSize)
        diffVolumeSize = self.utils.compare_size(
            newSizeBits, extendedVolumeSize)
        if diffVolumeSize != 0:
            exceptionMessage = (_(
                "The requested size : %(requestedSize)s is not the same as "
                "resulting size: %(resultSize)s")
                % {'requestedSize': newSizeBits,
                   'resultSize': extendedVolumeSize})
            LOG.error(exceptionMessage)
            raise exception.VolumeBackendAPIException(data=exceptionMessage)

        LOG.debug(
            "Leaving extend_volume: %(volumeName)s  "
            "Return code: %(rc)lu "
            "volume dict: %(name)s"
            % {'volumeName': volumeName,
               'rc': rc,
               'name': modifiedVolumeDict})

        return modifiedVolumeDict

    def update_volume_stats(self):
        """Retrieve stats info.
        """
        if hasattr(self.configuration, 'cinder_emc_config_file'):
            emcConfigFileName = self.configuration.cinder_emc_config_file
        else:
            emcConfigFileName = self.configuration.safe_get(
                'cinder_emc_config_file')

        backendName = self.configuration.safe_get('volume_backend_name')
        LOG.debug(
            "Updating volume stats on file %(emcConfigFileName)s on "
            "backend %(backendName)s "
            % {'emcConfigFileName': emcConfigFileName,
               'backendName': backendName})

        poolName = self.utils.parse_pool_name_from_file(emcConfigFileName)
        if poolName is None:
            LOG.error(_LE(
                "PoolName %(poolName)s must be in the file "
                "%(emcConfigFileName)s ")
                % {'poolName': poolName,
                   'emcConfigFileName': emcConfigFileName})
        arrayName = self.utils.parse_array_name_from_file(emcConfigFileName)
        if arrayName is None:
            LOG.error(_LE(
                "Array Serial Number %(arrayName)s must be in the file "
                "%(emcConfigFileName)s ")
                % {'arrayName': arrayName,
                   'emcConfigFileName': emcConfigFileName})
        # This value can be None
        fastPolicyName = self.utils.parse_fast_policy_name_from_file(
            emcConfigFileName)
        if fastPolicyName is not None:
            LOG.debug(
                "Fast policy %(fastPolicyName)s is enabled on %(arrayName)s. "
                % {'fastPolicyName': fastPolicyName,
                   'arrayName': arrayName})
        else:
            LOG.debug(
                "No Fast policy for Array:%(arrayName)s "
                "backend:%(backendName)s"
                % {'arrayName': arrayName,
                   'backendName': backendName})

        if self.conn is None:
            self._set_ecom_credentials(emcConfigFileName)

        storageSystemInstanceName = self._find_storageSystem(arrayName)
        isTieringPolicySupported = (
            self.fast.is_tiering_policy_enabled_on_storage_system(
                self.conn, storageSystemInstanceName))

        if (fastPolicyName is not None and
                isTieringPolicySupported is True):  # FAST enabled
            total_capacity_gb, free_capacity_gb = (
                self.fast.get_capacities_associated_to_policy(
                    self.conn, arrayName, fastPolicyName))
            LOG.info(_LI(
                "FAST: capacity stats for policy %(fastPolicyName)s on "
                "array %(arrayName)s (total_capacity_gb=%(total_capacity_gb)lu"
                ", free_capacity_gb=%(free_capacity_gb)lu")
                % {'fastPolicyName': fastPolicyName,
                   'arrayName': arrayName,
                   'total_capacity_gb': total_capacity_gb,
                   'free_capacity_gb': free_capacity_gb})
        else:  # NON-FAST
            total_capacity_gb, free_capacity_gb = (
                self.utils.get_pool_capacities(self.conn, poolName, arrayName))
            LOG.info(_LI(
                "NON-FAST: capacity stats for pool %(poolName)s on array "
                "%(arrayName)s (total_capacity_gb=%(total_capacity_gb)lu, "
                "free_capacity_gb=%(free_capacity_gb)lu")
                % {'poolName': poolName,
                   'arrayName': arrayName,
                   'total_capacity_gb': total_capacity_gb,
                   'free_capacity_gb': free_capacity_gb})

        if poolName is None:
            LOG.debug("Unable to get the poolName for location_info")
        if arrayName is None:
            LOG.debug("Unable to get the arrayName for location_info")
        if fastPolicyName is None:
            LOG.debug("FAST is not enabled for this configuration: "
                      "%(emcConfigFileName)s"
                      % {'emcConfigFileName': emcConfigFileName})

        location_info = ("%(arrayName)s#%(poolName)s#%(policyName)s"
                         % {'arrayName': arrayName,
                            'poolName': poolName,
                            'policyName': fastPolicyName})

        data = {'total_capacity_gb': total_capacity_gb,
                'free_capacity_gb': free_capacity_gb,
                'reserved_percentage': 0,
                'QoS_support': False,
                'volume_backend_name': backendName or self.__class__.__name__,
                'vendor_name': "EMC",
                'driver_version': '2.0',
                'storage_protocol': 'unknown',
                'location_info': location_info}

        self.stats = data

        return self.stats

    def retype(self, ctxt, volume, new_type, diff, host):
        """Migrate volume to another host using retype.

        :param ctxt: context
        :param volume: the volume object including the volume_type_id
        :param new_type: the new volume type.
        :param host: The host dict holding the relevant target(destination)
               information
        :returns: boolean True/False
        :returns: list
        """

        volumeName = volume['name']
        volumeStatus = volume['status']
        LOG.info(_LI("Migrating using retype Volume: %(volume)s")
                 % {'volume': volumeName})

        extraSpecs = self._initial_setup(volume)
        self.conn = self._get_ecom_connection()

        volumeInstance = self._find_lun(volume)
        if volumeInstance is None:
            LOG.error(_LE("Volume %(name)s not found on the array. "
                          "No volume to migrate using retype.")
                      % {'name': volumeName})
            return False

        storageSystemName = volumeInstance['SystemName']
        isValid, targetPoolName, targetFastPolicyName = (
            self._is_valid_for_storage_assisted_migration(
                volumeInstance.path, host, storageSystemName,
                volumeName, volumeStatus))

        if not isValid:
            LOG.error(_LE("Volume %(name)s is not suitable for storage "
                          "assisted migration using retype")
                      % {'name': volumeName})
            return False
        if volume['host'] != host['host']:
            LOG.debug(
                "Retype Volume %(name)s from source host %(sourceHost)s "
                "to target host %(targetHost)s"
                % {'name': volumeName,
                   'sourceHost': volume['host'],
                   'targetHost': host['host']})
            return self._migrate_volume(
                volume, volumeInstance, targetPoolName, targetFastPolicyName,
                extraSpecs[FASTPOLICY], new_type)

        return True

    def migrate_volume(self, ctxt, volume, host, new_type=None):
        """Migrate volume to another host

        :param ctxt: context
        :param volume: the volume object including the volume_type_id
        :param host: the host dict holding the relevant target(destination)
               information
        :param new_type: None
        :returns: boolean True/False
        :returns: list
        """
        LOG.warn(_LW("The VMAX plugin only supports Retype.  "
                     "If a pool based migration is necessary "
                     "this will happen on a Retype "
                     "From the command line: "
                     "cinder --os-volume-api-version 2 retype "
                     "<volumeId> <volumeType> --migration-policy on-demand"))
        return True, {}

    def _migrate_volume(
            self, volume, volumeInstance, targetPoolName,
            targetFastPolicyName, sourceFastPolicyName, new_type=None):
        """Migrate volume to another host

        :param volume: the volume object including the volume_type_id
        :param volumeInstance: the volume instance
        :param targetPoolName: the target poolName
        :param targetFastPolicyName: the target FAST policy name, can be None
        :param sourceFastPolicyName: the source FAST policy name, can be None
        :param new_type: None
        :returns:  boolean True/False
        :returns:  empty list
        """
        volumeName = volume['name']
        storageSystemName = volumeInstance['SystemName']

        sourcePoolInstanceName = self.utils.get_assoc_pool_from_volume(
            self.conn, volumeInstance.path)

        moved, rc = self._migrate_volume_from(
            volume, volumeInstance, targetPoolName, sourceFastPolicyName)

        if moved is False and sourceFastPolicyName is not None:
            # Return the volume to the default source fast policy storage
            # group because the migrate was unsuccessful
            LOG.warn(_LW("Failed to migrate: %(volumeName)s from "
                         "default source storage group "
                         "for FAST policy: %(sourceFastPolicyName)s "
                         "Attempting cleanup... ")
                     % {'volumeName': volumeName,
                        'sourceFastPolicyName': sourceFastPolicyName})
            if sourcePoolInstanceName == self.utils.get_assoc_pool_from_volume(
                    self.conn, volumeInstance.path):
                self._migrate_cleanup(self.conn, volumeInstance,
                                      storageSystemName, sourceFastPolicyName,
                                      volumeName)
            else:
                # migrate was successful but still issues
                self._migrate_rollback(
                    self.conn, volumeInstance, storageSystemName,
                    sourceFastPolicyName, volumeName, sourcePoolInstanceName)

            return moved

        if targetFastPolicyName == 'None':
            targetFastPolicyName = None

        if moved is True and targetFastPolicyName is not None:
            if not self._migrate_volume_fast_target(
                    volumeInstance, storageSystemName,
                    targetFastPolicyName, volumeName):
                LOG.warn(_LW("Attempting a rollback of: %(volumeName)s to "
                             "original pool %(sourcePoolInstanceName)s ")
                         % {'volumeName': volumeName,
                            'sourcePoolInstanceName': sourcePoolInstanceName})
                self._migrate_rollback(
                    self.conn, volumeInstance, storageSystemName,
                    sourceFastPolicyName, volumeName, sourcePoolInstanceName)

        if rc == 0:
            moved = True

        return moved

    def _migrate_rollback(self, conn, volumeInstance,
                          storageSystemName, sourceFastPolicyName,
                          volumeName, sourcePoolInstanceName):
        """Full rollback

        Failed on final step on adding migrated volume to new target
        default storage group for the target FAST policy

        :param conn: connection info to ECOM
        :param volumeInstance: the volume instance
        :param storageSystemName: the storage system name
        :param sourceFastPolicyName: the source FAST policy name
        :param volumeName: the volume Name

        :returns: boolean True/False
        :returns: int, the return code from migrate operation
        """

        LOG.warn(_LW("_migrate_rollback on : %(volumeName)s from ")
                 % {'volumeName': volumeName})

        storageRelocationService = self.utils.find_storage_relocation_service(
            conn, storageSystemName)

        try:
            self.provision.migrate_volume_to_storage_pool(
                conn, storageRelocationService, volumeInstance.path,
                sourcePoolInstanceName)
        except Exception:
            exceptionMessage = (_(
                "Failed to return volume %(volumeName)s to "
                "original storage pool. Please contact your system "
                "administrator to return it to the correct location ")
                % {'volumeName': volumeName})
            LOG.error(exceptionMessage)

        if sourceFastPolicyName is not None:
            self.add_to_default_SG(
                conn, volumeInstance, storageSystemName, sourceFastPolicyName,
                volumeName)

    def _migrate_cleanup(self, conn, volumeInstance,
                         storageSystemName, sourceFastPolicyName,
                         volumeName):
        """If the migrate fails, put volume back to source FAST SG

        :param conn: connection info to ECOM
        :param volumeInstance: the volume instance
        :param storageSystemName: the storage system name
        :param sourceFastPolicyName: the source FAST policy name
        :param volumeName: the volume Name

        :returns: boolean True/False
        :returns: int, the return code from migrate operation
        """

        LOG.warn(_LW("_migrate_cleanup on : %(volumeName)s from ")
                 % {'volumeName': volumeName})

        controllerConfigurationService = (
            self.utils.find_controller_configuration_service(
                conn, storageSystemName))

        # check to see what SG it is in
        assocStorageGroupInstanceName = (
            self.utils.get_storage_group_from_volume(conn,
                                                     volumeInstance.path))
        # This is the SG it should be in
        defaultStorageGroupInstanceName = (
            self.fast.get_policy_default_storage_group(
                conn, controllerConfigurationService, sourceFastPolicyName))

        # It is not in any storage group.  Must add it to default source
        if assocStorageGroupInstanceName is None:
            self.add_to_default_SG(conn, volumeInstance,
                                   storageSystemName, sourceFastPolicyName,
                                   volumeName)

        # It is in the incorrect storage group
        if (assocStorageGroupInstanceName is not None and
                (assocStorageGroupInstanceName !=
                    defaultStorageGroupInstanceName)):
            self.provision.remove_device_from_storage_group(
                conn, controllerConfigurationService,
                assocStorageGroupInstanceName, volumeInstance.path, volumeName)

            self.add_to_default_SG(
                conn, volumeInstance, storageSystemName, sourceFastPolicyName,
                volumeName)

    def _migrate_volume_fast_target(
            self, volumeInstance, storageSystemName,
            targetFastPolicyName, volumeName):
        """If the target host is FAST enabled.

        If the target host is FAST enabled then we need to add it to the
        default storage group for that policy

        :param volumeInstance: the volume instance
        :param storageSystemName: the storage system name
        :param targetFastPolicyName: the target fast policy name
        :param volumeName: the volume name
        :returns: boolean True/False
        """
        falseRet = False
        LOG.info(_LI("Adding volume: %(volumeName)s to default storage group "
                     "for FAST policy: %(fastPolicyName)s ")
                 % {'volumeName': volumeName,
                    'fastPolicyName': targetFastPolicyName})

        controllerConfigurationService = (
            self.utils.find_controller_configuration_service(
                self.conn, storageSystemName))

        defaultStorageGroupInstanceName = (
            self.fast.get_or_create_default_storage_group(
                self.conn, controllerConfigurationService,
                targetFastPolicyName, volumeInstance))
        if defaultStorageGroupInstanceName is None:
            exceptionMessage = (_(
                "Unable to create or get default storage group for FAST policy"
                ": %(fastPolicyName)s. ")
                % {'fastPolicyName': targetFastPolicyName})
            LOG.error(exceptionMessage)

            return falseRet

        defaultStorageGroupInstanceName = (
            self.fast.add_volume_to_default_storage_group_for_fast_policy(
                self.conn, controllerConfigurationService, volumeInstance,
                volumeName, targetFastPolicyName))
        if defaultStorageGroupInstanceName is None:
            exceptionMessage = (_(
                "Failed to verify that volume was added to storage group for "
                "FAST policy: %(fastPolicyName)s. ")
                % {'fastPolicyName': targetFastPolicyName})
            LOG.error(exceptionMessage)
            return falseRet

        return True

    def _migrate_volume_from(self, volume, volumeInstance,
                             targetPoolName, sourceFastPolicyName):
        """Check FAST policies and migrate from source pool

        :param volume: the volume object including the volume_type_id
        :param volumeInstance: the volume instance
        :param targetPoolName: the target poolName
        :param sourceFastPolicyName: the source FAST policy name, can be None
        :returns: boolean True/False
        :returns: int, the return code from migrate operation
        """
        falseRet = (False, -1)
        volumeName = volume['name']
        storageSystemName = volumeInstance['SystemName']

        LOG.debug("sourceFastPolicyName is : %(sourceFastPolicyName)s. "
                  % {'sourceFastPolicyName': sourceFastPolicyName})

        # If the source volume is is FAST enabled it must first be removed
        # from the default storage group for that policy
        if sourceFastPolicyName is not None:
            self.remove_from_default_SG(
                self.conn, volumeInstance, storageSystemName,
                sourceFastPolicyName, volumeName)

        # migrate from one pool to another
        storageRelocationService = self.utils.find_storage_relocation_service(
            self.conn, storageSystemName)

        targetPoolInstanceName = self.utils.get_pool_by_name(
            self.conn, targetPoolName, storageSystemName)
        if targetPoolInstanceName is None:
            exceptionMessage = (_(
                "Error finding targe pool instance name for pool: "
                "%(targetPoolName)s. ")
                % {'targetPoolName': targetPoolName})
            LOG.error(exceptionMessage)
            return falseRet
        try:
            rc = self.provision.migrate_volume_to_storage_pool(
                self.conn, storageRelocationService, volumeInstance.path,
                targetPoolInstanceName)
        except Exception as e:
            # rollback by deleting the volume if adding the volume to the
            # default storage group were to fail
            LOG.error(_LE("Exception: %s") % six.text_type(e))
            exceptionMessage = (_("Error migrating volume: %(volumename)s. "
                                  "to target pool  %(targetPoolName)s. ")
                                % {'volumename': volumeName,
                                   'targetPoolName': targetPoolName})
            LOG.error(exceptionMessage)
            return falseRet

        # check that the volume is now migrated to the correct storage pool,
        # if it is terminate the migrate session
        foundPoolInstanceName = self.utils.get_assoc_pool_from_volume(
            self.conn, volumeInstance.path)

        if (foundPoolInstanceName is None or
                (foundPoolInstanceName['InstanceID'] !=
                    targetPoolInstanceName['InstanceID'])):
            exceptionMessage = (_(
                "Volume : %(volumeName)s. was not successfully migrated to "
                "target pool %(targetPoolName)s.")
                % {'volumeName': volumeName,
                   'targetPoolName': targetPoolName})
            LOG.error(exceptionMessage)
            return falseRet

        else:
            LOG.debug("Terminating migration session on : %(volumeName)s. "
                      % {'volumeName': volumeName})
            self.provision._terminate_migrate_session(
                self.conn, volumeInstance.path)

        if rc == 0:
            moved = True

        return moved, rc

    def remove_from_default_SG(
            self, conn, volumeInstance, storageSystemName,
            sourceFastPolicyName, volumeName):
        """For FAST, remove volume from default storage group

        :param conn: connection info to ECOM
        :param volumeInstance: the volume instance
        :param storageSystemName: the storage system name
        :param sourceFastPolicyName: the source FAST policy name
        :param volumeName: the volume Name

        :returns: boolean True/False
        :returns: int, the return code from migrate operation
        """
        controllerConfigurationService = (
            self.utils.find_controller_configuration_service(
                conn, storageSystemName))
        try:
            defaultStorageGroupInstanceName = (
                self.masking.remove_device_from_default_storage_group(
                    conn, controllerConfigurationService,
                    volumeInstance.path, volumeName, sourceFastPolicyName))
        except Exception as ex:
            LOG.error(_LE("Exception: %s") % six.text_type(ex))
            exceptionMessage = (_("Failed to remove: %(volumename)s. "
                                  "from the default storage group for "
                                  "FAST policy %(fastPolicyName)s. ")
                                % {'volumename': volumeName,
                                   'fastPolicyName': sourceFastPolicyName})

            LOG.error(exceptionMessage)
            raise exception.VolumeBackendAPIException(data=exceptionMessage)

        if defaultStorageGroupInstanceName is None:
            warnMessage = (_("The volume: %(volumename)s. "
                             "was not first part of the default storage "
                             "group for FAST policy %(fastPolicyName)s.")
                           % {'volumename': volumeName,
                              'fastPolicyName': sourceFastPolicyName})
            LOG.warn(warnMessage)

    def add_to_default_SG(
            self, conn, volumeInstance, storageSystemName,
            targetFastPolicyName, volumeName):
        """For FAST, add volume to default storage group

        :param conn: connection info to ECOM
        :param volumeInstance: the volume instance
        :param storageSystemName: the storage system name
        :param targetFastPolicyName: the target FAST policy name
        :param volumeName: the volume Name

        :returns: boolean True/False
        :returns: int, the return code from migrate operation
        """
        controllerConfigurationService = (
            self.utils.find_controller_configuration_service(
                conn, storageSystemName))
        assocDefaultStorageGroupName = (
            self.fast
            .add_volume_to_default_storage_group_for_fast_policy(
                conn, controllerConfigurationService, volumeInstance,
                volumeName, targetFastPolicyName))
        if assocDefaultStorageGroupName is None:
            errorMsg = (_LE(
                "Failed to add %(volumeName)s "
                "to default storage group for fast policy "
                "%(fastPolicyName)s ")
                % {'volumeName': volumeName,
                   'fastPolicyName': targetFastPolicyName})
            LOG.error(errorMsg)

    def _is_valid_for_storage_assisted_migration(
            self, volumeInstanceName, host, sourceArraySerialNumber,
            volumeName, volumeStatus):
        """Check if volume is suitable for storage assisted (pool) migration.

        :param volumeInstanceName: the volume instance id
        :param host: the host object
        :param sourceArraySerialNumber: the array serial number of
                                  the original volume
        :param volumeName: the name of the volume to be migrated
        :param volumeStatus: the status of the volume e.g
        :returns: boolean, True/False
        :returns: string, targetPool
        :returns: string, targetFastPolicy
        """
        falseRet = (False, None, None)
        if 'location_info' not in host['capabilities']:
            LOG.error(_LE('Error getting target pool name and array'))
            return falseRet
        info = host['capabilities']['location_info']

        LOG.debug("Location info is : %(info)s."
                  % {'info': info})
        try:
            infoDetail = info.split('#')
            targetArraySerialNumber = infoDetail[0]
            targetPoolName = infoDetail[1]
            targetFastPolicy = infoDetail[2]
        except Exception:
            LOG.error(_LE("Error parsing target pool name, array, "
                          "and fast policy"))

        if targetArraySerialNumber not in sourceArraySerialNumber:
            errorMessage = (_LE(
                "The source array : %(sourceArraySerialNumber)s does not "
                "match the target array: %(targetArraySerialNumber)s"
                "skipping storage-assisted migration")
                % {'sourceArraySerialNumber': sourceArraySerialNumber,
                   'targetArraySerialNumber': targetArraySerialNumber})
            LOG.error(errorMessage)
            return falseRet

        # get the pool from the source array and check that is is different
        # to the pool in the target array
        assocPoolInstanceName = self.utils.get_assoc_pool_from_volume(
            self.conn, volumeInstanceName)
        assocPoolInstance = self.conn.GetInstance(
            assocPoolInstanceName)
        if assocPoolInstance['ElementName'] == targetPoolName:
            errorMessage = (_LE("No action required. Volume : %(volumeName)s "
                                "is already part of pool : %(pool)s")
                            % {'volumeName': volumeName,
                               'pool': targetPoolName})
            LOG.error(errorMessage)
            return falseRet

        LOG.info(_LI("Volume status is: %s"), volumeStatus)
        if (host['capabilities']['storage_protocol'] != self.protocol and
                (volumeStatus != 'available' and volumeStatus != 'retyping')):
            errorMessage = (_LE(
                "Only available volumes can be migrated between "
                "different protocols"))
            LOG.error(errorMessage)
            return falseRet

        return (True, targetPoolName, targetFastPolicy)

    def _set_config_file_and_get_extra_specs(self, volume, filename=None):
        """Given the volume object get the associated volumetype.

        Given the volume object get the associated volumetype and the
        extra specs associated with it.
        Based on the name of the config group, register the config file

        :param volume: the volume object including the volume_type_id
        :returns: tuple the extra specs tuple
        :returns: string configuration file
        """
        extraSpecs = self.utils.get_volumetype_extraspecs(volume)
        configGroup = None

        # If there are no extra specs then the default case is assumed
        if extraSpecs:
            configGroup = self.configuration.config_group
            LOG.info(_LI("configGroup of current host: %s"), configGroup)

        configurationFile = self._register_config_file_from_config_group(
            configGroup)

        return extraSpecs, configurationFile

    def _get_ecom_connection(self):
        """Get the ecom connection

        :returns: conn,the ecom connection
        """
        conn = pywbem.WBEMConnection(self.url, (self.user, self.passwd),
                                     default_namespace='root/emc')
        if conn is None:
            exception_message = (_("Cannot connect to ECOM server"))
            raise exception.VolumeBackendAPIException(data=exception_message)

        return conn

    def _find_storageSystem(self, arrayStr):
        """Find an array instance name given the array name.

        :param arrayStr: the array Serial number (String)
        :returns: foundPoolInstanceName, the CIM Instance Name of the Pool
        """
        foundStorageSystemInstanceName = None
        storageSystemInstanceNames = self.conn.EnumerateInstanceNames(
            'EMC_StorageSystem')
        for storageSystemInstanceName in storageSystemInstanceNames:
            arrayName = storageSystemInstanceName['Name']
            index = arrayName.find(arrayStr)
            if index > -1:
                foundStorageSystemInstanceName = storageSystemInstanceName

        if foundStorageSystemInstanceName is None:
            exceptionMessage = (_("StorageSystem %(array)s is not found.")
                                % {'storage_array': arrayStr})
            LOG.error(exceptionMessage)
            raise exception.VolumeBackendAPIException(data=exceptionMessage)

        LOG.debug("Array Found: %(array)s.."
                  % {'array': arrayStr})

        return foundStorageSystemInstanceName

    def _find_pool_in_array(self, arrayStr, poolNameInStr):
        """Find a pool based on the pool name on a given array.

        :param arrayStr: the array Serial number (String)
        :parampoolNameInStr: the name of the poolname (String)
        :returns: foundPoolInstanceName, the CIM Instance Name of the Pool
        """
        foundPoolInstanceName = None
        systemNameStr = None

        storageSystemInstanceName = self._find_storageSystem(arrayStr)

        vpools = self.conn.AssociatorNames(
            storageSystemInstanceName,
            resultClass='EMC_VirtualProvisioningPool')

        for vpool in vpools:
            poolinstance = vpool['InstanceID']
            # Example: SYMMETRIX+000195900551+TP+Sol_Innov
            poolnameStr, systemNameStr = self.utils.parse_pool_instance_id(
                poolinstance)
            if poolnameStr is not None and systemNameStr is not None:
                if six.text_type(poolNameInStr) == six.text_type(poolnameStr):
                    foundPoolInstanceName = vpool
                    break

        if foundPoolInstanceName is None:
            exceptionMessage = (_("Pool %(poolNameInStr)s is not found.")
                                % {'poolNameInStr': poolNameInStr})
            LOG.error(exceptionMessage)
            raise exception.VolumeBackendAPIException(data=exceptionMessage)

        if systemNameStr is None:
            exception_message = (_("Storage system not found for pool "
                                   "%(poolNameInStr)s.")
                                 % {'poolNameInStr': poolNameInStr})
            LOG.error(exception_message)
            raise exception.VolumeBackendAPIException(data=exception_message)

        LOG.debug("Pool: %(pool)s  SystemName: %(systemname)s."
                  % {'pool': foundPoolInstanceName,
                     'systemname': systemNameStr})
        return foundPoolInstanceName, systemNameStr

    def _find_lun(self, volume):
        """Given the volume get the instance from it.

        :param conn: connection the the ecom server
        :param volume: volume object
        :returns: foundVolumeinstance
        """
        foundVolumeinstance = None
        volumename = volume['name']

        loc = volume['provider_location']
        if self.conn is None:
            self.conn = self._get_ecom_connection()
        if isinstance(loc, six.string_types):
            name = eval(loc)

            instancename = self.utils.get_instance_name(
                name['classname'], name['keybindings'])

            foundVolumeinstance = self.conn.GetInstance(instancename)

        if foundVolumeinstance is None:
            LOG.debug("Volume %(volumename)s not found on the array."
                      % {'volumename': volumename})
        else:
            LOG.debug("Volume name: %(volumename)s  Volume instance: "
                      "%(foundVolumeinstance)s."
                      % {'volumename': volumename,
                         'foundVolumeinstance': foundVolumeinstance})

        return foundVolumeinstance

    def _find_storage_sync_sv_sv(self, snapshot, volume,
                                 waitforsync=True):
        """Find the storage synchronized name

        :param snapshot: snapshot object
        :param volume: volume object
        :returns: foundsyncname (String)
        :returns: storage_system (String)
        """
        snapshotname = snapshot['name']
        volumename = volume['name']
        LOG.debug("Source: %(volumename)s  Target: %(snapshotname)s."
                  % {'volumename': volumename, 'snapshotname': snapshotname})

        snapshot_instance = self._find_lun(snapshot)
        volume_instance = self._find_lun(volume)
        storage_system = volume_instance['SystemName']
        classname = 'SE_StorageSynchronized_SV_SV'
        bindings = {'SyncedElement': snapshot_instance.path,
                    'SystemElement': volume_instance.path}
        foundsyncname = self.utils.get_instance_name(classname, bindings)

        if foundsyncname is None:
            LOG.debug(
                "Source: %(volumename)s  Target: %(snapshotname)s. "
                "Storage Synchronized not found. "
                % {'volumename': volumename,
                   'snapshotname': snapshotname})
        else:
            LOG.debug("Storage system: %(storage_system)s  "
                      "Storage Synchronized instance: %(sync)s."
                      % {'storage_system': storage_system,
                         'sync': foundsyncname})
            # Wait for SE_StorageSynchronized_SV_SV to be fully synced
            if waitforsync:
                self.utils.wait_for_sync(self.conn, foundsyncname)

        return foundsyncname, storage_system

    def _find_initiator_names(self, connector):
        foundinitiatornames = []
        iscsi = 'iscsi'
        fc = 'fc'
        name = 'initiator name'
        if self.protocol.lower() == iscsi and connector['initiator']:
            foundinitiatornames.append(connector['initiator'])
        elif self.protocol.lower() == fc and connector['wwpns']:
            for wwn in connector['wwpns']:
                foundinitiatornames.append(wwn)
            name = 'world wide port names'

        if foundinitiatornames is None or len(foundinitiatornames) == 0:
            msg = (_("Error finding %s.") % name)
            LOG.error(msg)
            raise exception.VolumeBackendAPIException(data=msg)

        LOG.debug("Found %(name)s: %(initiator)s."
                  % {'name': name,
                     'initiator': foundinitiatornames})
        return foundinitiatornames

    def find_device_number(self, volume, connector):
        """Given the volume dict find a device number.

        Find a device number that a host can see for a volume.

        :param volume: the volume dict
        :param connector: the connector dict
        :returns: data, the data dict

        """
        foundNumDeviceNumber = None
        volumeName = volume['name']
        volumeInstance = self._find_lun(volume)
        storageSystemName = volumeInstance['SystemName']

        unitnames = self.conn.ReferenceNames(
            volumeInstance.path,
            ResultClass='CIM_ProtocolControllerForUnit')

        for unitname in unitnames:
            controller = unitname['Antecedent']
            classname = controller['CreationClassName']
            index = classname.find('Symm_LunMaskingView')
            if index > -1:
                unitinstance = self.conn.GetInstance(unitname,
                                                     LocalOnly=False)
                numDeviceNumber = int(unitinstance['DeviceNumber'],
                                      16)
                foundNumDeviceNumber = numDeviceNumber
                break

        if foundNumDeviceNumber is None:
            LOG.debug(
                "Device number not found for volume "
                "%(volumeName)s %(volumeInstance)s."
                % {'volumeName': volumeName,
                   'volumeInstance': volumeInstance.path})

        data = {'hostlunid': foundNumDeviceNumber,
                'storagesystem': storageSystemName}

        LOG.debug("Device info: %(data)s." % {'data': data})

        return data

    def get_target_wwns(self, storageSystem, connector):
        """Find target WWNs.

        :param storageSystem: the storage system name
        :param connector: the connector dict
        :returns: targetWwns, the target WWN list
        """
        targetWwns = []

        storageHardwareService = self.utils.find_storage_hardwareid_service(
            self.conn, storageSystem)

        hardwareIdInstances = self._find_storage_hardwareids(
            connector, storageHardwareService)

        LOG.debug(
            "EMCGetTargetEndpoints: Service: %(service)s  "
            "Storage HardwareIDs: %(hardwareIds)s."
            % {'service': storageHardwareService,
               'hardwareIds': hardwareIdInstances})

        for hardwareIdInstance in hardwareIdInstances:
            LOG.debug("HardwareID instance is  : %(hardwareIdInstance)s  "
                      % {'hardwareIdInstance': hardwareIdInstance})
            try:
                rc, targetEndpoints = self.provision.get_target_endpoints(
                    self.conn, storageHardwareService, hardwareIdInstance)
            except Exception as ex:
                LOG.error(_LE("Exception: %s") % six.text_type(ex))
                errorMessage = (_(
                    "Unable to get target endpoints for hardwareId "
                    "%(hardwareIdInstance)s")
                    % {'hardwareIdInstance': hardwareIdInstance})
                LOG.error(errorMessage)
                raise exception.VolumeBackendAPIException(data=errorMessage)

            if targetEndpoints:
                endpoints = targetEndpoints['TargetEndpoints']

                LOG.debug("There are  %(len)lu endpoints "
                          % {'len': len(endpoints)})
                for targetendpoint in endpoints:
                    wwn = targetendpoint['Name']
                    # Add target wwn to the list if it is not already there
                    if not any(d == wwn for d in targetWwns):
                        targetWwns.append(wwn)
            else:
                LOG.error(_LE(
                    "Target end points do not exist for hardware Id : "
                    "%(hardwareIdInstance)s ")
                    % {'hardwareIdInstance': hardwareIdInstance})

        LOG.debug("Target WWNs: : %(targetWwns)s  "
                  % {'targetWwns': targetWwns})

        return targetWwns

    def _find_storage_hardwareids(
            self, connector, hardwareIdManagementService):
        """Find the storage hardware ID instances.

        :param connector: the connector dict
        :param hardwareIdManagementService: the storage Hardware
                                            management service
        :returns: foundInstances, the list of storage hardware ID instances
        """
        foundInstances = []
        wwpns = self._find_initiator_names(connector)

        hardwareIdInstanceNames = (
            self.utils.get_hardware_id_instance_names_from_array(
                self.conn, hardwareIdManagementService))
        for hardwareIdInstanceName in hardwareIdInstanceNames:
            hardwareIdInstance = self.conn.GetInstance(hardwareIdInstanceName)
            storageId = hardwareIdInstance['StorageID']
            for wwpn in wwpns:
                if wwpn.lower() == storageId.lower():
                    foundInstances.append(hardwareIdInstance.path)
                    break

        LOG.debug("Storage Hardware IDs for %(wwpns)s is "
                  "%(foundInstances)s."
                  % {'wwpns': wwpns,
                     'foundInstances': foundInstances})

        return foundInstances

    def _register_config_file_from_config_group(self, configGroupName):
        """Given the config group name register the file.

        :param configGroupName: the config group name
        :returns: string configurationFile
        """
        if configGroupName is None:
            self._set_ecom_credentials(CINDER_EMC_CONFIG_FILE)
            return CINDER_EMC_CONFIG_FILE
        if hasattr(self.configuration, 'cinder_emc_config_file'):
            configurationFile = self.configuration.cinder_emc_config_file
        else:
            configurationFile = (
                CINDER_EMC_CONFIG_FILE_PREFIX + configGroupName +
                CINDER_EMC_CONFIG_FILE_POSTFIX)

        # The file saved in self.configuration may not be the correct one,
        # double check
        if configGroupName not in configurationFile:
            configurationFile = (
                CINDER_EMC_CONFIG_FILE_PREFIX + configGroupName +
                CINDER_EMC_CONFIG_FILE_POSTFIX)

        self._set_ecom_credentials(configurationFile)
        return configurationFile

    def _set_ecom_credentials(self, configurationFile):
        """Given the configuration file set the ecom credentials.

        :param configurationFile: name of the file (String)
        :raises: VolumeBackendAPIException
        """
        if os.path.isfile(configurationFile):
            LOG.debug("Configuration file : %(configurationFile)s exists"
                      % {'configurationFile': configurationFile})
        else:
            exceptionMessage = (_(
                "Configuration file %(configurationFile)s does not exist ")
                % {'configurationFile': configurationFile})
            LOG.error(exceptionMessage)
            raise exception.VolumeBackendAPIException(data=exceptionMessage)

        ip, port = self.utils.get_ecom_server(configurationFile)
        self.user, self.passwd = self.utils.get_ecom_cred(configurationFile)
        self.url = 'http://' + ip + ':' + port
        self.conn = self._get_ecom_connection()

    def _initial_setup(self, volume):
        """Necessary setup to accumulate the relevant information.

        The volume object has a host in which we can parse the
        config group name. The config group name is the key to our EMC
        configuration file. The emc configuration file contains pool name
        and array name which are mandatory fields.
        FastPolicy is optional.
        StripedMetaCount is an extra spec that determines whether
        the composite volume should be concatenated or striped.

        :param volume: the volume Object
        :returns: tuple extra spec tuple
        :returns: string the configuration file
        """
        try:
            extraSpecs, configurationFile = (
                self._set_config_file_and_get_extra_specs(volume))
            poolName = None

            try:
                stripedMetaCount = extraSpecs[STRIPECOUNT]
                extraSpecs[MEMBERCOUNT] = stripedMetaCount
                extraSpecs[COMPOSITETYPE] = STRIPED

                LOG.debug(
                    "There are: %(stripedMetaCount)s striped metas in "
                    "the extra specs"
                    % {'stripedMetaCount': stripedMetaCount})
            except Exception:
                memberCount = '1'
                extraSpecs[MEMBERCOUNT] = memberCount
                extraSpecs[COMPOSITETYPE] = CONCATENATED
                LOG.debug("StripedMetaCount is not in the extra specs")
                pass

            poolName = self.utils.parse_pool_name_from_file(configurationFile)
            if poolName is None:
                exceptionMessage = (_(
                    "The pool cannot be null. The pool must be configured "
                    "either in the extra specs or in the EMC configuration "
                    "file corresponding to the Volume Type. "))
                LOG.error(exceptionMessage)
                raise exception.VolumeBackendAPIException(
                    data=exceptionMessage)

            arrayName = self.utils.parse_array_name_from_file(
                configurationFile)
            if arrayName is None:
                exceptionMessage = (_(
                    "The array cannot be null. The pool must be configured "
                    "either as a cinder extra spec for multi-backend or in "
                    "the EMC configuration file for the default case "))
                LOG.error(exceptionMessage)
                raise exception.VolumeBackendAPIException(
                    data=exceptionMessage)

            # Get the FAST policy from the file this value can be None if the
            # user doesn't want to associate with any FAST policy
            fastPolicyName = self.utils.parse_fast_policy_name_from_file(
                configurationFile)
            if fastPolicyName is not None:
                LOG.debug("The fast policy name is : %(fastPolicyName)s. "
                          % {'fastPolicyName': fastPolicyName})

            extraSpecs[POOL] = poolName
            extraSpecs[ARRAY] = arrayName
            extraSpecs[FASTPOLICY] = fastPolicyName

            LOG.debug("Pool is: %(pool)s "
                      "Array is: %(array)s "
                      "FastPolicy is: %(fastPolicy)s "
                      "CompositeType is: %(compositeType)s "
                      "MemberCount is: %(memberCount)s "
                      % {'pool': extraSpecs[POOL],
                         'array': extraSpecs[ARRAY],
                         'fastPolicy': extraSpecs[FASTPOLICY],
                         'compositeType': extraSpecs[COMPOSITETYPE],
                         'memberCount': extraSpecs[MEMBERCOUNT]})

        except Exception:
            exceptionMessage = (_(
                "Unable to get configuration information necessary to create "
                "a volume. Please check that there is a configuration file "
                "for each config group, if multi-backend is enabled. "
                "The should be in the following format "
                "/etc/cinder/cinder_emc_config_<CONFIG_GROUP>.xml"))
            raise exception.VolumeBackendAPIException(data=exceptionMessage)

        return extraSpecs

    def _get_pool_and_storage_system(self, extraSpecs):
        """Given the extra specs get the pool and storage system name.

        :params extraSpecs: the extra spec tuple
        :returns: poolInstanceName The pool instance name
        :returns: String  the storage system name
        """

        try:
            array = extraSpecs[ARRAY]
            poolInstanceName, storageSystemStr = self._find_pool_in_array(
                array, extraSpecs[POOL])
        except Exception:
            exceptionMessage = (_(
                "You must supply an array in your EMC configuration file "))
            LOG.error(exceptionMessage)
            raise exception.VolumeBackendAPIException(data=exceptionMessage)

        if poolInstanceName is None or storageSystemStr is None:
            exceptionMessage = (_(
                "Cannot get necessary pool or storage system information "))
            LOG.error(exceptionMessage)
            raise exception.VolumeBackendAPIException(data=exceptionMessage)

        return poolInstanceName, storageSystemStr

    def _populate_masking_dict(self, volume, connector, extraSpecs):
        """Get all the names of the maskingView and subComponents.

        :param volume: the volume object
        :param connector: the connector object
        :param extraSpecs: the extra spec tuple
        :returns: tuple maskingViewDict a tuple with masking view information
        """
        maskingViewDict = {}
        hostName = connector['host']
        poolName = extraSpecs[POOL]
        volumeName = volume['name']
        protocol = self.utils.get_short_protocol_type(self.protocol)

        shortHostName = self.utils.get_host_short_name(hostName)

        volumeInstance = self._find_lun(volume)
        storageSystemName = volumeInstance['SystemName']

        maskingViewDict['controllerConfigService'] = (
            self.utils.find_controller_configuration_service(
                self.conn, storageSystemName))
        maskingViewDict['sgGroupName'] = (
            'OS-' + shortHostName + '-' + poolName + '-' + protocol + '-SG')
        maskingViewDict['maskingViewName'] = (
            'OS-' + shortHostName + '-' + poolName + '-' + protocol + '-MV')
        # The portGroup is gotten from emc xml config file
        maskingViewDict['pgGroupName'] = (
            self.utils.parse_file_to_get_port_group_name(
                self.configuration.cinder_emc_config_file))

        maskingViewDict['igGroupName'] = (
            'OS-' + shortHostName + '-' + protocol + '-IG')
        maskingViewDict['connector'] = connector
        maskingViewDict['volumeInstance'] = volumeInstance
        maskingViewDict['volumeName'] = volumeName
        maskingViewDict['fastPolicy'] = (
            self.utils.parse_fast_policy_name_from_file(
                self.configuration.cinder_emc_config_file))
        maskingViewDict['storageSystemName'] = storageSystemName

        return maskingViewDict

    def _add_volume_to_default_storage_group_on_create(
            self, volumeDict, volumeName, storageConfigService,
            storageSystemName, fastPolicyName):
        """Add the volume to the default storage group for that policy.

        On a create when fast policy is enable add the volume to the default
        storage group for that policy. If it fails do the necessary rollback

        :param volumeDict: the volume dictionary
        :param volumeName: the volume name (String)
        :param storageConfigService: the storage configuration service
        :param storageSystemName: the storage system name (String)
        :param fastPolicyName: the fast policy name (String)
        :returns: tuple maskingViewDict with masking view information
        """
        try:
            volumeInstance = self.utils.find_volume_instance(
                self.conn, volumeDict, volumeName)
            controllerConfigurationService = (
                self.utils.find_controller_configuration_service(
                    self.conn, storageSystemName))

            self.fast.add_volume_to_default_storage_group_for_fast_policy(
                self.conn, controllerConfigurationService, volumeInstance,
                volumeName, fastPolicyName)
            foundStorageGroupInstanceName = (
                self.utils.get_storage_group_from_volume(
                    self.conn, volumeInstance.path))

            if foundStorageGroupInstanceName is None:
                exceptionMessage = (_(
                    "Error adding Volume: %(volumeName)s.  "
                    "with instance path: %(volumeInstancePath)s. ")
                    % {'volumeName': volumeName,
                       'volumeInstancePath': volumeInstance.path})
                LOG.error(exceptionMessage)
                raise exception.VolumeBackendAPIException(
                    data=exceptionMessage)
        except Exception as e:
            # rollback by deleting the volume if adding the volume to the
            # default storage group were to fail
            LOG.error(_LE("Exception: %s") % six.text_type(e))
            errorMessage = (_(
                "Rolling back %(volumeName)s by deleting it. ")
                % {'volumeName': volumeName})
            LOG.error(errorMessage)
            self.provision.delete_volume_from_pool(
                self.conn, storageConfigService, volumeInstance.path,
                volumeName)
            raise exception.VolumeBackendAPIException(data=errorMessage)

    def _create_and_get_unbound_volume(
            self, conn, storageConfigService, compositeVolumeInstanceName,
            additionalSize):
        """Create an unbound volume.

        Create an unbound volume so it is in the correct state to add to a
        composite volume

        :param conn: the connection information to the ecom server
        :param storageConfigService: the storage config service instance name
        :param compositeVolumeInstanceName: the composite volume instance name
        :param additionalSize: the size you want to increase the volume by
        :returns: volume instance modifiedCompositeVolumeInstance
        """
        assocPoolInstanceName = self.utils.get_assoc_pool_from_volume(
            conn, compositeVolumeInstanceName)
        appendVolumeInstance = self._create_and_get_volume_instance(
            conn, storageConfigService, assocPoolInstanceName, 'appendVolume',
            additionalSize)
        isVolumeBound = self.utils.is_volume_bound_to_pool(
            conn, appendVolumeInstance)

        if 'True' in isVolumeBound:
            appendVolumeInstance = (
                self._unbind_and_get_volume_from_storage_pool(
                    conn, storageConfigService, assocPoolInstanceName,
                    appendVolumeInstance.path, 'appendVolume'))

        return appendVolumeInstance

    def _create_and_get_volume_instance(
            self, conn, storageConfigService, poolInstanceName,
            volumeName, volumeSize):
        """Create and get a new volume.

        :params conn: the connection information to the ecom server
        :params storageConfigService: the storage config service instance name
        :params poolInstanceName: the pool instance name
        :params volumeName: the volume name
        :params volumeSize: the size to create the volume
        :returns: volumeInstance the volume instance
        """
        volumeDict, rc = self.provision.create_volume_from_pool(
            self.conn, storageConfigService, volumeName, poolInstanceName,
            volumeSize)
        volumeInstance = self.utils.find_volume_instance(
            self.conn, volumeDict, volumeName)
        return volumeInstance

    def _unbind_and_get_volume_from_storage_pool(
            self, conn, storageConfigService, poolInstanceName,
            volumeInstanceName, volumeName):
        """Unbind a volume from a pool and return the unbound volume.

        :param conn: the connection information to the ecom server
        :param storageConfigService: the storage config service instance name
        :param poolInstanceName: the pool instance name
        :param volumeInstanceName: the volume instance name
        :param volumeName: string the volumeName
        :returns: unboundVolumeInstance the unbound volume instance
        """

        rc, job = self.provision.unbind_volume_from_storage_pool(
            conn, storageConfigService, poolInstanceName, volumeInstanceName,
            volumeName)
        volumeDict = self.provision.get_volume_dict_from_job(conn, job['Job'])
        volumeInstance = self.utils.find_volume_instance(
            self.conn, volumeDict, volumeName)
        return volumeInstance

    def _modify_and_get_composite_volume_instance(
            self, conn, elementCompositionServiceInstanceName, volumeInstance,
            appendVolumeInstanceName, volumeName, compositeType):
        """Given an existing composite volume add a new composite volume to it.

        :param conn: the connection information to the ecom server
        :param elementCompositionServiceInstanceName: the storage element
                                                      composition service
                                                      instance name
        :param volumeInstanceName: the volume instance name
        :param appendVolumeInstanceName: the appended volume instance name
        :param volumeName: the volume name
        :param compositeType: concatenated
        :returns: int rc the return code
        :returns: modifiedVolumeDict the modified volume Dict
        """
        isComposite = self.utils.check_if_volume_is_composite(
            self.conn, volumeInstance)
        if 'True' in isComposite:
            rc, job = self.provision.modify_composite_volume(
                conn, elementCompositionServiceInstanceName,
                volumeInstance.path, appendVolumeInstanceName)
        elif 'False' in isComposite:
            rc, job = self.provision.create_new_composite_volume(
                conn, elementCompositionServiceInstanceName,
                volumeInstance.path, appendVolumeInstanceName, compositeType)
        else:
            exception_message = (_(
                "Unable to determine whether %(volumeName)s is "
                "composite or not ")
                % {'volumeName': volumeName})
            LOG.error(exception_message)
            raise

        modifiedVolumeDict = self.provision.get_volume_dict_from_job(
            conn, job['Job'])

        return rc, modifiedVolumeDict

    def _get_or_create_default_storage_group(
            self, conn, storageSystemName, volumeDict, volumeName,
            fastPolicyName):
        """Get or create a default storage group for a fast policy.

        :param conn: the connection information to the ecom server
        :param storageSystemName: the storage system name
        :param volumeDict: the volume dictionary
        :param volumeName: the volume name
        :param fastPolicyName: the fast policy name
        :returns: defaultStorageGroupInstanceName
        """
        controllerConfigService = (
            self.utils.find_controller_configuration_service(
                self.conn, storageSystemName))

        volumeInstance = self.utils.find_volume_instance(
            self.conn, volumeDict, volumeName)
        defaultStorageGroupInstanceName = (
            self.fast.get_or_create_default_storage_group(
                self.conn, controllerConfigService, fastPolicyName,
                volumeInstance))
        return defaultStorageGroupInstanceName

    def _create_cloned_volume(
            self, cloneVolume, sourceVolume, isSnapshot=False):
        """Create a clone volume from the source volume.

        :param cloneVolume: clone volume
        :param sourceVolume: source of the clone volume
        :returns: cloneDict the cloned volume dictionary
        """
        extraSpecs = self._initial_setup(cloneVolume)

        sourceName = sourceVolume['name']
        cloneName = cloneVolume['name']

        LOG.info(_LI("Create a Clone from Volume: Clone "
                     "Volume: %(cloneName)s "
                     "Source Volume: %(sourceName)s")
                 % {'cloneName': cloneName,
                    'sourceName': sourceName})

        self.conn = self._get_ecom_connection()

        sourceInstance = self._find_lun(sourceVolume)
        storageSystem = sourceInstance['SystemName']
        repServiceInstanceName = self.utils.find_replication_service(
            self.conn, storageSystem)

        LOG.debug("Create Cloned Volume: Volume: %(cloneName)s  "
                  "Source Volume: %(sourceName)s  "
                  "Method: CreateElementReplica  "
                  "ReplicationService: %(service)s  ElementName: "
                  "%(elementname)s  SyncType: 8  SourceElement: "
                  "%(sourceelement)s"
                  % {'cloneName': cloneName,
                     'sourceName': sourceName,
                     'service': repServiceInstanceName,
                     'elementname': cloneName,
                     'sourceelement': sourceInstance.path})

        return self._examine_source_and_create_clone(
            repServiceInstanceName, cloneVolume, sourceVolume,
            sourceInstance, extraSpecs)

    def _examine_source_and_create_clone(self, repServiceInstanceName,
                                         cloneVolume, sourceVolume,
                                         sourceInstance, extraSpecs):
        """Create a clone (v2).

        :param repServiceInstanceName: the replication service
        :param cloneVolume: the clone volume object
        :param sourceVolume: the source volume object
        :param sourceInstance: the device ID of the volume
        :param fastPolicyName: the FAST policy name(if it exists)
        :returns: rc
        """
        # check if the source volume contains any meta devices
        metaHeadInstanceName = self.utils.get_volume_meta_head(
            self.conn, sourceInstance.path)

        if metaHeadInstanceName is None:  # simple volume
            return self._create_replica_and_delete_clone_relationship(
                repServiceInstanceName, cloneVolume, sourceVolume,
                sourceInstance, None, extraSpecs)
        else:  # composite volume with meta device members
            # check if the meta members' capacity
            metaMemberInstanceNames = (
                self.utils.get_meta_members_of_composite_volume(
                    self.conn, metaHeadInstanceName))
            volumeCapacities = self.utils.get_meta_members_capacity_in_bit(
                self.conn, metaMemberInstanceNames)
            LOG.debug("Volume capacities:  %(metasizes)s "
                      % {'metasizes': volumeCapacities})
            if len(set(volumeCapacities)) == 1:
                LOG.debug("Meta volume all of the same size")
                return self._create_replica_and_delete_clone_relationship(
                    repServiceInstanceName, cloneVolume, sourceVolume,
                    sourceInstance, None, extraSpecs)

            LOG.debug("Meta volumes are of different sizes: "
                      "%d different sizes." % len(set(volumeCapacities)))

            baseTargetVolumeInstance = None
            for volumeSizeInbits in volumeCapacities:
                if baseTargetVolumeInstance is None:  # Create base volume
                    baseVolumeName = "TargetBaseVol"
                    volume = {'size': int(self.utils.convert_bits_to_gbs(
                        volumeSizeInbits))}
                    rc, baseVolumeDict, storageSystemName = (
                        self._create_composite_volume(
                            volume, extraSpecs,
                            baseVolumeName, volumeSizeInbits))
                    baseTargetVolumeInstance = self.utils.find_volume_instance(
                        self.conn, baseVolumeDict, baseVolumeName)
                    LOG.info(_LI("Base target volume %(targetVol)s created. "
                                 "Capacity in bits: %(capInBits)lu ")
                             % {'capInBits': volumeSizeInbits,
                                'targetVol': baseTargetVolumeInstance.path})
                else:  # create append volume
                    targetVolumeName = "MetaVol"
                    volume = {'size': int(self.utils.convert_bits_to_gbs(
                        volumeSizeInbits))}
                    storageConfigService = (
                        self.utils.find_storage_configuration_service(
                            self.conn, storageSystemName))
                    unboundVolumeInstance = (
                        self._create_and_get_unbound_volume(
                            self.conn, storageConfigService,
                            baseTargetVolumeInstance.path, volumeSizeInbits))
                    if unboundVolumeInstance is None:
                        exceptionMessage = (_(
                            "Error Creating unbound volume."))
                        LOG.error(exceptionMessage)
                        raise exception.VolumeBackendAPIException(
                            data=exceptionMessage)

                    # append the new unbound volume to the
                    # base target composite volume
                    baseTargetVolumeInstance = self.utils.find_volume_instance(
                        self.conn, baseVolumeDict, baseVolumeName)
                    elementCompositionService = (
                        self.utils.find_element_composition_service(
                            self.conn, storageSystemName))
                    compositeType = self.utils.get_composite_type(
                        extraSpecs[COMPOSITETYPE])
                    rc, modifiedVolumeDict = (
                        self._modify_and_get_composite_volume_instance(
                            self.conn, elementCompositionService,
                            baseTargetVolumeInstance,
                            unboundVolumeInstance.path,
                            targetVolumeName, compositeType))
                    if modifiedVolumeDict is None:
                        exceptionMessage = (_(
                            "Error appending volume %(volumename)s to "
                            "target base volume")
                            % {'volumename': targetVolumeName})
                        LOG.error(exceptionMessage)
                        raise exception.VolumeBackendAPIException(
                            data=exceptionMessage)

            LOG.debug("Create replica for meta members of different sizes.")
            return self._create_replica_and_delete_clone_relationship(
                repServiceInstanceName, cloneVolume, sourceVolume,
                sourceInstance, baseTargetVolumeInstance, extraSpecs)

    def _create_replica_and_delete_clone_relationship(
            self, repServiceInstanceName, cloneVolume, sourceVolume,
            sourceInstance, targetInstance, extraSpecs):
        """Helper function to create a clone and delete the relationship.

        This function creates clone of the source volume and then
        delete the clone replatinship once the copy completes.

        :param repServiceInstanceName: replication service instance name
        :param cloneVolume: target volume of the clone operation
        :param sourceVolume: source volume of the clone operation
        :param sourceInstance: instance of ECOM StorageVolume object
        :param targetInstance: instance of ECOM StorageVolume object
        :param extraSpecs: extraSpecs info
        :returns: rc the return code, cloneDict the cloned volume dictionary
        """
        sourceName = sourceVolume['name']
        cloneName = cloneVolume['name']
        # Create a Clone from source volume
        rc, job = self.provision.create_element_replica(
            self.conn, repServiceInstanceName, cloneName, sourceName,
            sourceInstance, targetInstance)

        cloneDict = self.provision.get_volume_dict_from_job(
            self.conn, job['Job'])

        cloneVolume['provider_location'] = six.text_type(cloneDict)
        syncInstanceName, storageSystemName = (
            self._find_storage_sync_sv_sv(cloneVolume, sourceVolume))

        # Remove the Clone relationship so it can be used as a regular lun
        # 8 - Detach operation
        rc, job = self.provision.delete_clone_relationship(
            self.conn, repServiceInstanceName, syncInstanceName, cloneName,
            sourceName)

        # if FAST enabled place clone volume or volume from snapshot to
        # default storage group
        if extraSpecs[FASTPOLICY] is not None:
            LOG.debug("Adding volume: %(cloneName)s to default storage group "
                      "for FAST policy: %(fastPolicyName)s "
                      % {'cloneName': cloneName,
                         'fastPolicyName': extraSpecs[FASTPOLICY]})

            storageConfigService = (
                self.utils.find_storage_configuration_service(
                    self.conn, storageSystemName))

            defaultStorageGroupInstanceName = (
                self._get_or_create_default_storage_group(
                    self.conn, storageSystemName, cloneDict, cloneName,
                    extraSpecs[FASTPOLICY]))
            if defaultStorageGroupInstanceName is None:
                exceptionMessage = (_(
                    "Unable to create or get default storage group for FAST "
                    "policy: %(fastPolicyName)s. ")
                    % {'fastPolicyName': extraSpecs[FASTPOLICY]})
                LOG.error(exceptionMessage)
                raise exception.VolumeBackendAPIException(
                    data=exceptionMessage)

            # check if the clone/snapshot volume already part of the default sg
            cloneInstance = self.utils.find_volume_instance(
                self.conn, cloneDict, cloneName)
            inDefaultSG = self.fast.is_volume_in_default_SG(
                self.conn, cloneInstance.path)
            if inDefaultSG is False:
                self._add_volume_to_default_storage_group_on_create(
                    cloneDict, cloneName, storageConfigService,
                    storageSystemName, extraSpecs[FASTPOLICY])

        LOG.debug("Leaving _create_cloned_volume: Volume: "
                  "%(cloneName)s Source Volume: %(sourceName)s  "
                  "Return code: %(rc)lu."
                  % {'cloneName': cloneName,
                     'sourceName': sourceName,
                     'rc': rc})

        return cloneDict

    def _delete_volume(self, volume):
        """Helper function to delete the specified volume.

        :param volume: volume object to be deleted
        :returns: cloneDict the cloned volume dictionary
        """

        volumeName = volume['name']
        rc = -1
        errorRet = (rc, volumeName)

        extraSpecs = self._initial_setup(volume)
        self.conn = self._get_ecom_connection()

        volumeInstance = self._find_lun(volume)
        if volumeInstance is None:
            LOG.error(_LE("Volume %(name)s not found on the array. "
                          "No volume to delete.")
                      % {'name': volumeName})
            return errorRet

        storageSystemName = volumeInstance['SystemName']

        storageConfigservice = self.utils.find_storage_configuration_service(
            self.conn, storageSystemName)
        controllerConfigurationService = (
            self.utils.find_controller_configuration_service(
                self.conn, storageSystemName))

        deviceId = volumeInstance['DeviceID']

        fastPolicyName = extraSpecs[FASTPOLICY]
        if fastPolicyName is not None:
            defaultStorageGroupInstanceName = (
                self.masking.remove_device_from_default_storage_group(
                    self.conn, controllerConfigurationService,
                    volumeInstance.path, volumeName, fastPolicyName))
            if defaultStorageGroupInstanceName is None:
                warnMessage = (_(
                    "The volume: %(volumename)s. was not first part of the "
                    "default storage group for FAST policy %(fastPolicyName)s"
                    ".")
                    % {'volumename': volumeName,
                       'fastPolicyName': fastPolicyName})
                LOG.warn(warnMessage)
                # check if it is part of another storage group
                self._pre_check_for_deletion(controllerConfigurationService,
                                             volumeInstance.path, volumeName)

        else:
            # check if volume is part of a storage group
            self._pre_check_for_deletion(controllerConfigurationService,
                                         volumeInstance.path, volumeName)

        LOG.debug("Delete Volume: %(name)s  Method: EMCReturnToStoragePool "
                  "ConfigServic: %(service)s  TheElement: %(vol_instance)s "
                  "DeviceId: %(deviceId)s "
                  % {'service': storageConfigservice,
                     'name': volumeName,
                     'vol_instance': volumeInstance.path,
                     'deviceId': deviceId})
        try:
            rc = self.provision.delete_volume_from_pool(
                self.conn, storageConfigservice, volumeInstance.path,
                volumeName)

        except Exception as e:
            # if we cannot successfully delete the volume then we want to
            # return the volume to the default storage group
            if (fastPolicyName is not None and
                    defaultStorageGroupInstanceName is not None and
                    storageSystemName is not None):
                assocDefaultStorageGroupName = (
                    self.fast
                    .add_volume_to_default_storage_group_for_fast_policy(
                        self.conn, controllerConfigurationService,
                        volumeInstance, volumeName, fastPolicyName))
                if assocDefaultStorageGroupName is None:
                    errorMsg = (_LE(
                        "Failed to Roll back to re-add volume %(volumeName)s "
                        "to default storage group for fast policy "
                        "%(fastPolicyName)s: Please contact your sysadmin to "
                        "get the volume returned to the default storage group")
                        % {'volumeName': volumeName,
                           'fastPolicyName': fastPolicyName})
                    LOG.error(errorMsg)

            LOG.error(_LE("Exception: %s") % six.text_type(e))
            errorMessage = (_("Failed to delete volume %(volumeName)s")
                            % {'volumeName': volumeName})
            LOG.error(errorMessage)
            raise exception.VolumeBackendAPIException(data=errorMessage)

        return (rc, volumeName)

    def _pre_check_for_deletion(self, controllerConfigurationService,
                                volumeInstanceName, volumeName):
        """Check is volume is part of a storage group prior to delete

        Log a warning if volume is part of storage group

        :param controllerConfigurationService: controller configuration service
        :param volumeInstanceName: volume instance name
        :param volumeName: volume name (string)
        """

        storageGroupInstanceName = (
            self.masking.get_associated_masking_group_from_device(
                self.conn, volumeInstanceName))
        if storageGroupInstanceName is not None:
            LOG.warn(_LW("Pre check for deletion "
                         "Volume: %(volumeName)s is part of a storage group "
                         "Attempting removal "
                         "from %(storageGroupInstanceName)s ")
                     % {'volumeName': volumeName,
                        'storageGroupInstanceName': storageGroupInstanceName})
            self.provision.remove_device_from_storage_group(
                self.conn, controllerConfigurationService,
                storageGroupInstanceName,
                volumeInstanceName, volumeName)

    def _find_lunmasking_scsi_protocol_controller(self, storageSystemName,
                                                  connector):
        """Find LunMaskingSCSIProtocolController for the local host

        Find out how many volumes are mapped to a host
        associated to the LunMaskingSCSIProtocolController

        :param connector: volume object to be deleted
        :param storageSystemName: the storage system name
        :returns: foundCtrl
        """

        foundCtrl = None
        initiators = self._find_initiator_names(connector)
        controllers = self.conn.EnumerateInstanceNames(
            'EMC_LunMaskingSCSIProtocolController')
        for ctrl in controllers:
            if storageSystemName != ctrl['SystemName']:
                continue
            associators = self.conn.Associators(
                ctrl, ResultClass='EMC_StorageHardwareID')
            for assoc in associators:
                # if EMC_StorageHardwareID matches the initiator,
                # we found the existing EMC_LunMaskingSCSIProtocolController
                # (Storage Group for VNX)
                # we can use for masking a new LUN
                hardwareid = assoc['StorageID']
                for initiator in initiators:
                    if hardwareid.lower() == initiator.lower():
                        foundCtrl = ctrl
                        break

                if foundCtrl is not None:
                    break

            if foundCtrl is not None:
                break

        LOG.debug("LunMaskingSCSIProtocolController for storage system "
                  "%(storage_system)s and initiator %(initiator)s is  "
                  "%(ctrl)s."
                  % {'storage_system': storageSystemName,
                     'initiator': initiators,
                     'ctrl': foundCtrl})
        return foundCtrl

    def get_num_volumes_mapped(self, volume, connector):
        """Returns how many volumes are in the same zone as the connector.

        Find out how many volumes are mapped to a host
        associated to the LunMaskingSCSIProtocolController

        :param volume: volume object to be deleted
        :param connector: volume object to be deleted
        :returns: int numVolumesMapped
        """

        volumename = volume['name']
        vol_instance = self._find_lun(volume)
        if vol_instance is None:
            msg = (_("Volume %(name)s not found on the array. "
                     "Cannot determine if there are volumes mapped."),
                   {'name': volumename})
            LOG.error(msg)
            raise exception.VolumeBackendAPIException(data=msg)

        storage_system = vol_instance['SystemName']

        ctrl = self._find_lunmasking_scsi_protocol_controller(
            storage_system,
            connector)

        LOG.debug("LunMaskingSCSIProtocolController for storage system "
                  "%(storage)s and %(connector)s is %(ctrl)s."
                  % {'storage': storage_system,
                     'connector': connector,
                     'ctrl': ctrl})

        # return 0 if masking view does not exist
        if ctrl is None:
            return 0

        associators = self.conn.Associators(
            ctrl,
            ResultClass='EMC_StorageVolume')

        numVolumesMapped = len(associators)

        LOG.debug("Found %(numVolumesMapped)d volumes on storage system "
                  "%(storage)s mapped to %(connector)s."
                  % {'numVolumesMapped': numVolumesMapped,
                     'storage': storage_system,
                     'connector': connector})

        return numVolumesMapped

    def get_target_wwns_from_masking_view(
            self, storageSystem, volume, connector):
        """Find target WWNs via the masking view.

        :param storageSystem: the storage system name
        :param volume: volume to be attached
        :param connector: the connector dict
        :returns: targetWwns, the target WWN list
        """
        targetWwns = []
        mvInstanceName = self.get_masking_view_by_volume(volume)
        targetWwns = self.masking.get_target_wwns(self.conn, mvInstanceName)
<<<<<<< HEAD
        LOG.info("Target wwns in masking view %(maskingView)s: %(targetWwns)s"
                 % {'maskingView': mvInstanceName,
                    'targetWwns': str(targetWwns)})
=======
        LOG.info(_LI("Target wwns in masking view %(maskingView)s: "
                     "%(targetWwns)s"),
                 {'maskingView': mvInstanceName,
                  'targetWwns': str(targetWwns)})
>>>>>>> f87300b9
        return targetWwns

    def get_port_group_from_masking_view(self, maskingViewInstanceName):
        """Find port group that is part of a masking view.

        :param maskingViewInstanceName: the owning masking view
        :returns: port group instance name
        """
        return self.masking.get_port_group_from_masking_view(
            self.conn, maskingViewInstanceName)

    def get_masking_view_by_volume(self, volume):
<<<<<<< HEAD
        """Given volume, retrieve the masking view instance name
=======
        """Given volume, retrieve the masking view instance name.
>>>>>>> f87300b9

        :param volume: the volume
        :param mvInstanceName: masking view instance name
        :returns maskingviewInstanceName
        """
        LOG.debug("Finding Masking View for volume %(volume)s"
                  % {'volume': volume})
        volumeInstance = self._find_lun(volume)
        return self.masking.get_masking_view_by_volume(
            self.conn, volumeInstance)

    def get_masking_views_by_port_group(self, portGroupInstanceName):
<<<<<<< HEAD
        """Given port group, retrieve the masking view instance name
=======
        """Given port group, retrieve the masking view instance name.
>>>>>>> f87300b9

        :param : the volume
        :param mvInstanceName: masking view instance name
        :returns: maksingViewInstanceNames
        """
        LOG.debug("Finding Masking Views for port group %(pg)s"
                  % {'pg': portGroupInstanceName})
        return self.masking.get_masking_views_by_port_group(
<<<<<<< HEAD
            self.conn, portGroupInstanceName)
=======
            self.conn, portGroupInstanceName)

    def _create_composite_volume(
            self, volume, extraSpecs, volumeName, volumeSize):
        """Create a composite volume.

        :param volume: the volume object
        :param extraSpecs:
        :param volumeName:
        :param volumeSize:
        :returns:
        """
        memberCount, errorDesc = self.utils.determine_member_count(
            volume['size'], extraSpecs[MEMBERCOUNT], extraSpecs[COMPOSITETYPE])
        if errorDesc is not None:
            exceptionMessage = (_("The striped meta count of %(memberCount)s "
                                  "is too small for volume: %(volumeName)s. "
                                  "with size %(volumeSize)s ")
                                % {'memberCount': memberCount,
                                   'volumeName': volumeName,
                                   'volumeSize': volume['size']})
            LOG.error(exceptionMessage)
            raise exception.VolumeBackendAPIException(data=exceptionMessage)

        poolInstanceName, storageSystemName = (
            self._get_pool_and_storage_system(extraSpecs))

        LOG.debug("Create Volume: %(volume)s  Pool: %(pool)s  "
                  "Storage System: %(storageSystem)s "
                  "Size: %(size)lu "
                  % {'volume': volumeName,
                     'pool': poolInstanceName,
                     'storageSystem': storageSystemName,
                     'size': volumeSize})

        elementCompositionService = (
            self.utils.find_element_composition_service(self.conn,
                                                        storageSystemName))

        storageConfigService = self.utils.find_storage_configuration_service(
            self.conn, storageSystemName)

        # If FAST is intended to be used we must first check that the pool
        # is associated with the correct storage tier
        if extraSpecs[FASTPOLICY] is not None:
            foundPoolInstanceName = self.fast.get_pool_associated_to_policy(
                self.conn, extraSpecs[FASTPOLICY], extraSpecs[ARRAY],
                storageConfigService, poolInstanceName)
            if foundPoolInstanceName is None:
                exceptionMessage = (_("Pool: %(poolName)s. "
                                      "is not associated to storage tier for "
                                      "fast policy %(fastPolicy)s.")
                                    % {'poolName': extraSpecs[POOL],
                                       'fastPolicy': extraSpecs[FASTPOLICY]})
                LOG.error(exceptionMessage)
                raise exception.VolumeBackendAPIException(
                    data=exceptionMessage)

        compositeType = self.utils.get_composite_type(
            extraSpecs[COMPOSITETYPE])

        volumeDict, rc = self.provision.create_composite_volume(
            self.conn, elementCompositionService, volumeSize, volumeName,
            poolInstanceName, compositeType, memberCount)

        # Now that we have already checked that the pool is associated with
        # the correct storage tier and the volume was successfully created
        # add the volume to the default storage group created for
        # volumes in pools associated with this fast policy
        if extraSpecs[FASTPOLICY]:
            LOG.info(_LI("Adding volume: %(volumeName)s to default storage "
                         "group for FAST policy: %(fastPolicyName)s ")
                     % {'volumeName': volumeName,
                        'fastPolicyName': extraSpecs[FASTPOLICY]})
            defaultStorageGroupInstanceName = (
                self._get_or_create_default_storage_group(
                    self.conn, storageSystemName, volumeDict,
                    volumeName, extraSpecs[FASTPOLICY]))
            if not defaultStorageGroupInstanceName:
                exceptionMessage = (_(
                    "Unable to create or get default storage group for "
                    "FAST policy: %(fastPolicyName)s. ")
                    % {'fastPolicyName': extraSpecs[FASTPOLICY]})
                LOG.error(exceptionMessage)
                raise exception.VolumeBackendAPIException(
                    data=exceptionMessage)

            self._add_volume_to_default_storage_group_on_create(
                volumeDict, volumeName, storageConfigService,
                storageSystemName, extraSpecs[FASTPOLICY])
        return rc, volumeDict, storageSystemName
>>>>>>> f87300b9
<|MERGE_RESOLUTION|>--- conflicted
+++ resolved
@@ -2245,16 +2245,10 @@
         targetWwns = []
         mvInstanceName = self.get_masking_view_by_volume(volume)
         targetWwns = self.masking.get_target_wwns(self.conn, mvInstanceName)
-<<<<<<< HEAD
-        LOG.info("Target wwns in masking view %(maskingView)s: %(targetWwns)s"
-                 % {'maskingView': mvInstanceName,
-                    'targetWwns': str(targetWwns)})
-=======
         LOG.info(_LI("Target wwns in masking view %(maskingView)s: "
                      "%(targetWwns)s"),
                  {'maskingView': mvInstanceName,
                   'targetWwns': str(targetWwns)})
->>>>>>> f87300b9
         return targetWwns
 
     def get_port_group_from_masking_view(self, maskingViewInstanceName):
@@ -2267,11 +2261,7 @@
             self.conn, maskingViewInstanceName)
 
     def get_masking_view_by_volume(self, volume):
-<<<<<<< HEAD
-        """Given volume, retrieve the masking view instance name
-=======
         """Given volume, retrieve the masking view instance name.
->>>>>>> f87300b9
 
         :param volume: the volume
         :param mvInstanceName: masking view instance name
@@ -2284,11 +2274,7 @@
             self.conn, volumeInstance)
 
     def get_masking_views_by_port_group(self, portGroupInstanceName):
-<<<<<<< HEAD
-        """Given port group, retrieve the masking view instance name
-=======
         """Given port group, retrieve the masking view instance name.
->>>>>>> f87300b9
 
         :param : the volume
         :param mvInstanceName: masking view instance name
@@ -2297,9 +2283,6 @@
         LOG.debug("Finding Masking Views for port group %(pg)s"
                   % {'pg': portGroupInstanceName})
         return self.masking.get_masking_views_by_port_group(
-<<<<<<< HEAD
-            self.conn, portGroupInstanceName)
-=======
             self.conn, portGroupInstanceName)
 
     def _create_composite_volume(
@@ -2390,5 +2373,4 @@
             self._add_volume_to_default_storage_group_on_create(
                 volumeDict, volumeName, storageConfigService,
                 storageSystemName, extraSpecs[FASTPOLICY])
-        return rc, volumeDict, storageSystemName
->>>>>>> f87300b9
+        return rc, volumeDict, storageSystemName