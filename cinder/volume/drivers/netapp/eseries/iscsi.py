--- conflicted
+++ resolved
@@ -115,17 +115,8 @@
         self._check_mode_get_or_register_storage_system()
 
     def check_for_setup_error(self):
-<<<<<<< HEAD
-        self.host_type =\
-            self.HOST_TYPES.get(self.configuration.netapp_eseries_host_type,
-                                None)
-        if not self.host_type:
-            raise exception.NetAppDriverException(
-                _('Configured host type is not supported.'))
-=======
         self._check_host_type()
         self._check_multipath()
->>>>>>> f87300b9
         self._check_storage_system()
         self._populate_system_objects()
 
@@ -649,15 +640,9 @@
                     return self._client.update_host_type(
                         host['hostRef'], ht_def)
                 except exception.NetAppDriverException as e:
-<<<<<<< HEAD
-                    msg = _("Unable to update host type for host with"
-                            " label %(l)s. %(e)s")
-                    LOG.warn(msg % {'l': host['label'], 'e': e.msg})
-=======
                     msg = _LW("Unable to update host type for host with "
                               "label %(l)s. %(e)s")
                     LOG.warning(msg % {'l': host['label'], 'e': e.msg})
->>>>>>> f87300b9
                     return host
         except exception.NotFound as e:
             LOG.warning(_LW("Message - %s."), e.msg)
