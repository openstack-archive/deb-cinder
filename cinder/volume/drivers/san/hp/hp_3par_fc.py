# vim: tabstop=4 shiftwidth=4 softtabstop=4
#
#    (c) Copyright 2013 Hewlett-Packard Development Company, L.P.
#    All Rights Reserved.
#
#    Copyright 2012 OpenStack LLC
#
#    Licensed under the Apache License, Version 2.0 (the "License"); you may
#    not use this file except in compliance with the License. You may obtain
#    a copy of the License at
#
#         http://www.apache.org/licenses/LICENSE-2.0
#
#    Unless required by applicable law or agreed to in writing, software
#    distributed under the License is distributed on an "AS IS" BASIS, WITHOUT
#    WARRANTIES OR CONDITIONS OF ANY KIND, either express or implied. See the
#    License for the specific language governing permissions and limitations
#    under the License.
#
"""
Volume driver for HP 3PAR Storage array. This driver requires 3.1.2 firmware
on the 3PAR array.

You will need to install the python hp3parclient.
sudo pip install hp3parclient

Set the following in the cinder.conf file to enable the
3PAR Fibre Channel Driver along with the required flags:

volume_driver=cinder.volume.drivers.san.hp.hp_3par_fc.HP3PARFCDriver
"""

from hp3parclient import client
from hp3parclient import exceptions as hpexceptions
from oslo.config import cfg

from cinder import exception
from cinder.openstack.common import log as logging
from cinder import utils
import cinder.volume.driver
from cinder.volume.drivers.san.hp import hp_3par_common as hpcommon
from cinder.volume.drivers.san import san

VERSION = 1.0
LOG = logging.getLogger(__name__)


class HP3PARFCDriver(cinder.volume.driver.FibreChannelDriver):
    """OpenStack Fibre Channel driver to enable 3PAR storage array.

    Version history:
        1.0 - Initial driver

    """

    def __init__(self, *args, **kwargs):
        super(HP3PARFCDriver, self).__init__(*args, **kwargs)
        self.client = None
        self.common = None
        self.configuration.append_config_values(hpcommon.hp3par_opts)
        self.configuration.append_config_values(san.san_opts)

    def _init_common(self):
        return hpcommon.HP3PARCommon(self.configuration)

    def _check_flags(self):
        """Sanity check to ensure we have required options set."""
        required_flags = ['hp3par_api_url', 'hp3par_username',
                          'hp3par_password',
                          'san_ip', 'san_login', 'san_password']
        self.common.check_flags(self.configuration, required_flags)

    def _create_client(self):
        return client.HP3ParClient(self.configuration.hp3par_api_url)

    def get_volume_stats(self, refresh):
        stats = self.common.get_volume_stats(refresh, self.client)
        stats['storage_protocol'] = 'FC'
        backend_name = self.configuration.safe_get('volume_backend_name')
        stats['volume_backend_name'] = backend_name or self.__class__.__name__
        return stats

    def do_setup(self, context):
        self.common = self._init_common()
        self._check_flags()
        self.client = self._create_client()
        if self.configuration.hp3par_debug:
            self.client.debug_rest(True)

        try:
            LOG.debug("Connecting to 3PAR")
            self.client.login(self.configuration.hp3par_username,
                              self.configuration.hp3par_password)
        except hpexceptions.HTTPUnauthorized as ex:
            LOG.warning("Failed to connect to 3PAR (%s) because %s" %
                       (self.configuration.hp3par_api_url, str(ex)))
            msg = _("Login to 3PAR array invalid")
            raise exception.InvalidInput(reason=msg)

        # make sure the CPG exists
        try:
            cpg = self.client.getCPG(self.configuration.hp3par_cpg)
        except hpexceptions.HTTPNotFound as ex:
            err = (_("CPG (%s) doesn't exist on array")
                   % self.configuration.hp3par_cpg)
            LOG.error(err)
            raise exception.InvalidInput(reason=err)

        if ('domain' not in cpg
            and cpg['domain'] != self.configuration.hp3par_domain):
            err = "CPG's domain '%s' and config option hp3par_domain '%s' \
must be the same" % (cpg['domain'], self.configuration.hp3par_domain)
            LOG.error(err)
            raise exception.InvalidInput(reason=err)

    def check_for_setup_error(self):
        """Returns an error if prerequisites aren't met."""
        self._check_flags()

<<<<<<< HEAD
    @lockutils.synchronized('3par-vol', 'cinder-', True)
=======
    @utils.synchronized('3par-vol', external=True)
>>>>>>> b2371aef
    def create_volume(self, volume):
        metadata = self.common.create_volume(volume, self.client)
        return {'metadata': metadata}

    def create_cloned_volume(self, volume, src_vref):
        new_vol = self.common.create_cloned_volume(volume, src_vref,
                                                   self.client)
        return {'metadata': new_vol}

<<<<<<< HEAD
    @lockutils.synchronized('3par-vol', 'cinder-', True)
    def delete_volume(self, volume):
        self.common.delete_volume(volume, self.client)

    @lockutils.synchronized('3par-vol', 'cinder-', True)
=======
    @utils.synchronized('3par-vol', external=True)
    def delete_volume(self, volume):
        self.common.delete_volume(volume, self.client)

    @utils.synchronized('3par-vol', external=True)
>>>>>>> b2371aef
    def create_volume_from_snapshot(self, volume, snapshot):
        """
        Creates a volume from a snapshot.

        TODO: support using the size from the user.
        """
        self.common.create_volume_from_snapshot(volume, snapshot, self.client)

<<<<<<< HEAD
    @lockutils.synchronized('3par-snap', 'cinder-', True)
    def create_snapshot(self, snapshot):
        self.common.create_snapshot(snapshot, self.client)

    @lockutils.synchronized('3par-snap', 'cinder-', True)
    def delete_snapshot(self, snapshot):
        self.common.delete_snapshot(snapshot, self.client)

    @lockutils.synchronized('3par-attach', 'cinder-', True)
=======
    @utils.synchronized('3par-snap', external=True)
    def create_snapshot(self, snapshot):
        self.common.create_snapshot(snapshot, self.client)

    @utils.synchronized('3par-snap', external=True)
    def delete_snapshot(self, snapshot):
        self.common.delete_snapshot(snapshot, self.client)

    @utils.synchronized('3par-attach', external=True)
>>>>>>> b2371aef
    def initialize_connection(self, volume, connector):
        """Assigns the volume to a server.

        Assign any created volume to a compute node/host so that it can be
        used from that host.

        The  driver returns a driver_volume_type of 'fibre_channel'.
        The target_wwn can be a single entry or a list of wwns that
        correspond to the list of remote wwn(s) that will export the volume.
        Example return values:

            {
                'driver_volume_type': 'fibre_channel'
                'data': {
                    'target_discovered': True,
                    'target_lun': 1,
                    'target_wwn': '1234567890123',
                }
            }

            or

             {
                'driver_volume_type': 'fibre_channel'
                'data': {
                    'target_discovered': True,
                    'target_lun': 1,
                    'target_wwn': ['1234567890123', '0987654321321'],
                }
            }


        Steps to export a volume on 3PAR
          * Create a host on the 3par with the target wwn
          * Create a VLUN for that HOST with the volume we want to export.

        """
        # we have to make sure we have a host
        host = self._create_host(volume, connector)

        # now that we have a host, create the VLUN
        vlun = self.common.create_vlun(volume, host, self.client)

        ports = self.common.get_ports()

        info = {'driver_volume_type': 'fibre_channel',
                'data': {'target_lun': vlun['lun'],
                         'target_discovered': True,
                         'target_wwn': ports['FC']}}
        return info

<<<<<<< HEAD
    @lockutils.synchronized('3par-attach', 'cinder-', True)
=======
    @utils.synchronized('3par-attach', external=True)
>>>>>>> b2371aef
    def terminate_connection(self, volume, connector, force):
        """
        Driver entry point to unattach a volume from an instance.
        """
        self.common.delete_vlun(volume, connector, self.client)
        pass

    def _create_3par_fibrechan_host(self, hostname, wwn, domain, persona_id):
        out = self.common._cli_run('createhost -persona %s -domain %s %s %s'
                                   % (persona_id, domain,
                                      hostname, " ".join(wwn)), None)
        if out and len(out) > 1:
            if "already used by host" in out[1]:
                err = out[1].strip()
                info = _("The hostname must be called '%s'") % hostname
                raise exception.Duplicate3PARHost(err=err, info=info)

    def _modify_3par_fibrechan_host(self, hostname, wwn):
        # when using -add, you can not send the persona or domain options
        out = self.common._cli_run('createhost -add %s %s'
                                   % (hostname, " ".join(wwn)), None)

    def _create_host(self, volume, connector):
        """
        This is a 3PAR host entry for exporting volumes
        via active VLUNs.
        """
        host = None
        hostname = self.common._safe_hostname(connector['host'])
        try:
            host = self.common._get_3par_host(hostname)
            if not host['FCPaths']:
                self._modify_3par_fibrechan_host(hostname, connector['wwpns'])
                host = self.common._get_3par_host(hostname)
        except hpexceptions.HTTPNotFound as ex:
            # get persona from the volume type extra specs
            persona_id = self.common.get_persona_type(volume)
            # host doesn't exist, we have to create it
            self._create_3par_fibrechan_host(hostname, connector['wwpns'],
                                             self.configuration.hp3par_domain,
                                             persona_id)
            host = self.common._get_3par_host(hostname)

        return host

<<<<<<< HEAD
    @lockutils.synchronized('3par-exp', 'cinder-', True)
    def create_export(self, context, volume):
        pass

    @lockutils.synchronized('3par-exp', 'cinder-', True)
    def ensure_export(self, context, volume):
        pass

    @lockutils.synchronized('3par-exp', 'cinder-', True)
=======
    @utils.synchronized('3par-exp', external=True)
    def create_export(self, context, volume):
        pass

    @utils.synchronized('3par-exp', external=True)
    def ensure_export(self, context, volume):
        pass

    @utils.synchronized('3par-exp', external=True)
>>>>>>> b2371aef
    def remove_export(self, context, volume):
        pass<|MERGE_RESOLUTION|>--- conflicted
+++ resolved
@@ -117,11 +117,7 @@
         """Returns an error if prerequisites aren't met."""
         self._check_flags()
 
-<<<<<<< HEAD
-    @lockutils.synchronized('3par-vol', 'cinder-', True)
-=======
     @utils.synchronized('3par-vol', external=True)
->>>>>>> b2371aef
     def create_volume(self, volume):
         metadata = self.common.create_volume(volume, self.client)
         return {'metadata': metadata}
@@ -131,19 +127,11 @@
                                                    self.client)
         return {'metadata': new_vol}
 
-<<<<<<< HEAD
-    @lockutils.synchronized('3par-vol', 'cinder-', True)
-    def delete_volume(self, volume):
-        self.common.delete_volume(volume, self.client)
-
-    @lockutils.synchronized('3par-vol', 'cinder-', True)
-=======
     @utils.synchronized('3par-vol', external=True)
     def delete_volume(self, volume):
         self.common.delete_volume(volume, self.client)
 
     @utils.synchronized('3par-vol', external=True)
->>>>>>> b2371aef
     def create_volume_from_snapshot(self, volume, snapshot):
         """
         Creates a volume from a snapshot.
@@ -152,17 +140,6 @@
         """
         self.common.create_volume_from_snapshot(volume, snapshot, self.client)
 
-<<<<<<< HEAD
-    @lockutils.synchronized('3par-snap', 'cinder-', True)
-    def create_snapshot(self, snapshot):
-        self.common.create_snapshot(snapshot, self.client)
-
-    @lockutils.synchronized('3par-snap', 'cinder-', True)
-    def delete_snapshot(self, snapshot):
-        self.common.delete_snapshot(snapshot, self.client)
-
-    @lockutils.synchronized('3par-attach', 'cinder-', True)
-=======
     @utils.synchronized('3par-snap', external=True)
     def create_snapshot(self, snapshot):
         self.common.create_snapshot(snapshot, self.client)
@@ -172,7 +149,6 @@
         self.common.delete_snapshot(snapshot, self.client)
 
     @utils.synchronized('3par-attach', external=True)
->>>>>>> b2371aef
     def initialize_connection(self, volume, connector):
         """Assigns the volume to a server.
 
@@ -224,11 +200,7 @@
                          'target_wwn': ports['FC']}}
         return info
 
-<<<<<<< HEAD
-    @lockutils.synchronized('3par-attach', 'cinder-', True)
-=======
     @utils.synchronized('3par-attach', external=True)
->>>>>>> b2371aef
     def terminate_connection(self, volume, connector, force):
         """
         Driver entry point to unattach a volume from an instance.
@@ -274,17 +246,6 @@
 
         return host
 
-<<<<<<< HEAD
-    @lockutils.synchronized('3par-exp', 'cinder-', True)
-    def create_export(self, context, volume):
-        pass
-
-    @lockutils.synchronized('3par-exp', 'cinder-', True)
-    def ensure_export(self, context, volume):
-        pass
-
-    @lockutils.synchronized('3par-exp', 'cinder-', True)
-=======
     @utils.synchronized('3par-exp', external=True)
     def create_export(self, context, volume):
         pass
@@ -294,6 +255,5 @@
         pass
 
     @utils.synchronized('3par-exp', external=True)
->>>>>>> b2371aef
     def remove_export(self, context, volume):
         pass