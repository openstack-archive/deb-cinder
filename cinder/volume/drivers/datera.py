# Copyright 2015 Datera
# All Rights Reserved.
#
#    Licensed under the Apache License, Version 2.0 (the "License"); you may
#    not use this file except in compliance with the License. You may obtain
#    a copy of the License at
#
#         http://www.apache.org/licenses/LICENSE-2.0
#
#    Unless required by applicable law or agreed to in writing, software
#    distributed under the License is distributed on an "AS IS" BASIS, WITHOUT
#    WARRANTIES OR CONDITIONS OF ANY KIND, either express or implied. See the
#    License for the specific language governing permissions and limitations
#    under the License.

import json

from oslo_config import cfg
from oslo_log import log as logging
from oslo_utils import excutils
from oslo_utils import units
import requests
import six

from cinder import exception
from cinder.i18n import _, _LE, _LI, _LW
from cinder.openstack.common import versionutils
from cinder import utils
from cinder.volume.drivers.san import san

LOG = logging.getLogger(__name__)

d_opts = [
    cfg.StrOpt('datera_api_token',
               default=None,
               help='DEPRECATED: This will be removed in the Liberty release. '
                    'Use san_login and san_password instead. This directly '
                    'sets the Datera API token.'),
    cfg.StrOpt('datera_api_port',
               default='7717',
               help='Datera API port.'),
    cfg.StrOpt('datera_api_version',
               default='1',
               help='Datera API version.'),
    cfg.StrOpt('datera_num_replicas',
               default='3',
               help='Number of replicas to create of an inode.')
]


CONF = cfg.CONF
CONF.import_opt('driver_client_cert_key', 'cinder.volume.driver')
CONF.import_opt('driver_client_cert', 'cinder.volume.driver')
CONF.import_opt('driver_use_ssl', 'cinder.volume.driver')
CONF.register_opts(d_opts)


def _authenticated(func):
        """Ensure the driver is authenticated to make a request.

        In do_setup() we fetch an auth token and store it. If that expires when
        we do API request, we'll fetch a new one.
        """
        def func_wrapper(self, *args, **kwargs):
            try:
                return func(self, *args, **kwargs)
            except exception.NotAuthorized:
                # Prevent recursion loop. After the self arg is the
                # resource_type arg from _issue_api_request(). If attempt to
                # login failed, we should just give up.
                if args[0] == 'login':
                    raise

                # Token might've expired, get a new one, try again.
                self._login()
                return func(self, *args, **kwargs)
        return func_wrapper


class DateraDriver(san.SanISCSIDriver):
    """The OpenStack Datera Driver

    Version history:
        1.0 - Initial driver
        1.1 - Look for lun-0 instead of lun-1.
    """
    VERSION = '1.1'

    def __init__(self, *args, **kwargs):
        super(DateraDriver, self).__init__(*args, **kwargs)
        self.configuration.append_config_values(d_opts)
        self.num_replicas = self.configuration.datera_num_replicas
        self.username = self.configuration.san_login
        self.password = self.configuration.san_password
        self.auth_token = None
        self.cluster_stats = {}

    def do_setup(self, context):
        # If any of the deprecated options are set, we'll warn the operator to
        # use the new authentication method.
        DEPRECATED_OPTS = [
            self.configuration.driver_client_cert_key,
            self.configuration.driver_client_cert,
            self.configuration.datera_api_token
        ]

        if any(DEPRECATED_OPTS):
            msg = _LW("Client cert verification and datera_api_token are "
                      "deprecated in the Datera driver, and will be removed "
                      "in the Liberty release. Please set the san_login and "
                      "san_password in your cinder.conf instead.")
            versionutils.report_deprecated_feature(LOG, msg)
            return

        # If we can't authenticate through the old and new method, just fail
        # now.
        if not all([self.username, self.password]):
            msg = _("san_login and/or san_password is not set for Datera "
                    "driver in the cinder.conf. Set this information and "
                    "start the cinder-volume service again.")
            LOG.error(msg)
            raise exception.InvalidInput(msg)

        self._login()

    @utils.retry(exception.VolumeDriverException, retries=3)
    def _wait_for_resource(self, id, resource_type):
        result = self._issue_api_request(resource_type, 'get', id)
        if result['status'] == 'available':
            return
        else:
            raise exception.VolumeDriverException(message=
                                                  _('Resource not ready.'))

    def _create_resource(self, resource, resource_type, body):
        result = self._issue_api_request(resource_type, 'post', body=body)

        if result['status'] == 'available':
            return
        self._wait_for_resource(resource['id'], resource_type)

    def create_volume(self, volume):
        """Create a logical volume."""
        body = {
            'name': volume['display_name'] or volume['id'],
            'size': str(volume['size'] * units.Gi),
            'uuid': volume['id'],
            'numReplicas': self.num_replicas
        }
        self._create_resource(volume, 'volumes', body)

    def create_cloned_volume(self, volume, src_vref):
        body = {
            'name': volume['display_name'] or volume['id'],
            'uuid': volume['id'],
            'clone_uuid': src_vref['id'],
            'numReplicas': self.num_replicas
        }
        self._create_resource(volume, 'volumes', body)

    def delete_volume(self, volume):
        try:
            self._issue_api_request('volumes', 'delete', volume['id'])
        except exception.NotFound:
            LOG.info(_LI("Tried to delete volume %s, but it was not found in "
                         "the Datera cluster. Continuing with delete."),
                     volume['id'])

    def _do_export(self, context, volume):
        """Gets the associated account, retrieves CHAP info and updates."""
        portal = None
        iqn = None
        datera_volume = self._issue_api_request('volumes',
                                                resource=volume['id'])
        if len(datera_volume['targets']) == 0:
            export = self._issue_api_request(
                'volumes', action='export', method='post',
                body={'ctype': 'TC_BLOCK_ISCSI'}, resource=volume['id'])

<<<<<<< HEAD
            portal = "%s:3260" % export['_ipColl'][0]

            # NOTE(thingee): Refer to the Datera test for a stub of what this
            # looks like. We're just going to pull the first IP that the Datera
            # cluster makes available for the portal.
            iqn = export['targetIds'].itervalues().next()['ids'][0]['id']
=======
            portal = "%s:3260" % export['endpoint_addrs'][0]

            iqn = export['endpoint_idents'][0]
>>>>>>> f751e726
        else:
            export = self._issue_api_request(
                'export_configs',
                resource=datera_volume['targets'][0]
            )
            portal = export['endpoint_addrs'][0] + ':3260'
            iqn = export['endpoint_idents'][0]

        provider_location = '%s %s %s' % (portal, iqn, 0)
        return {'provider_location': provider_location}

    def ensure_export(self, context, volume):
        return self._do_export(context, volume)

    def create_export(self, context, volume):
        return self._do_export(context, volume)

    def detach_volume(self, context, volume, attachment=None):
        try:
            self._issue_api_request('volumes', 'delete', resource=volume['id'],
                                    action='export')
        except exception.NotFound:
            LOG.info(_LI("Tried to delete export for volume %s, but it was "
                         "not found in the Datera cluster. Continuing with "
                         "volume detach"), volume['id'])

    def delete_snapshot(self, snapshot):
        try:
            self._issue_api_request('snapshots', 'delete', snapshot['id'])
        except exception.NotFound:
            LOG.info(_LI("Tried to delete snapshot %s, but was not found in "
                         "Datera cluster. Continuing with delete."),
                     snapshot['id'])

    def create_snapshot(self, snapshot):
        body = {
            'uuid': snapshot['id'],
            'parentUUID': snapshot['volume_id']
        }
        self._create_resource(snapshot, 'snapshots', body)

    def create_volume_from_snapshot(self, volume, snapshot):
        body = {
            'name': volume['display_name'] or volume['id'],
            'uuid': volume['id'],
            'snapshot_uuid': snapshot['id'],
            'numReplicas': self.num_replicas
        }
        self._create_resource(volume, 'volumes', body)

    def get_volume_stats(self, refresh=False):
        """Get volume stats.

        If 'refresh' is True, run update first.
        The name is a bit misleading as
        the majority of the data here is cluster
        data.
        """
        if refresh:
            try:
                self._update_cluster_stats()
            except exception.DateraAPIException:
                LOG.error(_LE('Failed to get updated stats from Datera '
                              'cluster.'))
                pass

        return self.cluster_stats

    def extend_volume(self, volume, new_size):
        body = {
            'size': str(new_size * units.Gi)
        }
        self._issue_api_request('volumes', 'put', body=body,
                                resource=volume['id'])

    def _update_cluster_stats(self):
        LOG.debug("Updating cluster stats info.")

        results = self._issue_api_request('cluster')

        if 'uuid' not in results:
            LOG.error(_LE('Failed to get updated stats from Datera Cluster.'))

        backend_name = self.configuration.safe_get('volume_backend_name')
        stats = {
            'volume_backend_name': backend_name or 'Datera',
            'vendor_name': 'Datera',
            'driver_version': self.VERSION,
            'storage_protocol': 'iSCSI',
            'total_capacity_gb': int(results['totalRawSpace']),
            'free_capacity_gb': int(results['availableSpace']),
            'reserved_percentage': 0,
        }

        self.cluster_stats = stats

    def _login(self):
        """Use the san_login and san_password to set self.auth_token."""
        body = {
            'name': self.username,
            'password': self.password
        }

        # Unset token now, otherwise potential expired token will be sent
        # along to be used for authorization when trying to login.
        self.auth_token = None

        try:
            LOG.debug('Getting Datera auth token.')
            results = self._issue_api_request('login', 'post', body=body,
                                              sensitive=True)
            self.auth_token = results['key']
        except exception.NotAuthorized:
            with excutils.save_and_reraise_exception():
                LOG.error(_LE('Logging into the Datera cluster failed. Please '
                              'check your username and password set in the '
                              'cinder.conf and start the cinder-volume'
                              'service again.'))

    @_authenticated
    def _issue_api_request(self, resource_type, method='get', resource=None,
                           body=None, action=None, sensitive=False):
        """All API requests to Datera cluster go through this method.

        :param resource_type: the type of the resource
        :param method: the request verb
        :param resource: the identifier of the resource
        :param body: a dict with options for the action_type
        :param action: the action to perform
        :returns: a dict of the response from the Datera cluster
        """
        host = self.configuration.san_ip
        port = self.configuration.datera_api_port
        api_token = self.configuration.datera_api_token
        api_version = self.configuration.datera_api_version

        payload = json.dumps(body, ensure_ascii=False)
        payload.encode('utf-8')

        if not sensitive:
            LOG.debug("Payload for Datera API call: %s", payload)

        header = {
            'Content-Type': 'application/json; charset=utf-8',
            'auth-token': self.auth_token
        }

        protocol = 'http'
        if self.configuration.driver_use_ssl:
            protocol = 'https'

        # TODO(thingee): Auth method through Auth-Token is deprecated. Remove
        # this and client cert verification stuff in the Liberty release.
        if api_token:
            header['Auth-Token'] = api_token

        client_cert = self.configuration.driver_client_cert
        client_cert_key = self.configuration.driver_client_cert_key
        cert_data = None

        if client_cert:
            protocol = 'https'
            cert_data = (client_cert, client_cert_key)

        connection_string = '%s://%s:%s/v%s/%s' % (protocol, host, port,
                                                   api_version, resource_type)

        if resource is not None:
            connection_string += '/%s' % resource
        if action is not None:
            connection_string += '/%s' % action

        LOG.debug("Endpoint for Datera API call: %s", connection_string)
        try:
            response = getattr(requests, method)(connection_string,
                                                 data=payload, headers=header,
                                                 verify=False, cert=cert_data)
        except requests.exceptions.RequestException as ex:
            msg = _('Failed to make a request to Datera cluster endpoint due '
                    'to the following reason: %s') % six.text_type(ex.message)
            LOG.error(msg)
            raise exception.DateraAPIException(msg)

        data = response.json()
        if not sensitive:
            LOG.debug("Results of Datera API call: %s", data)

        if not response.ok:
            if response.status_code == 404:
                raise exception.NotFound(data['message'])
            elif response.status_code in [403, 401]:
                raise exception.NotAuthorized()
            else:
                msg = _('Request to Datera cluster returned bad status:'
                        ' %(status)s | %(reason)s') % {
                            'status': response.status_code,
                            'reason': response.reason}
                LOG.error(msg)
                raise exception.DateraAPIException(msg)

        return data<|MERGE_RESOLUTION|>--- conflicted
+++ resolved
@@ -177,18 +177,9 @@
                 'volumes', action='export', method='post',
                 body={'ctype': 'TC_BLOCK_ISCSI'}, resource=volume['id'])
 
-<<<<<<< HEAD
-            portal = "%s:3260" % export['_ipColl'][0]
-
-            # NOTE(thingee): Refer to the Datera test for a stub of what this
-            # looks like. We're just going to pull the first IP that the Datera
-            # cluster makes available for the portal.
-            iqn = export['targetIds'].itervalues().next()['ids'][0]['id']
-=======
             portal = "%s:3260" % export['endpoint_addrs'][0]
 
             iqn = export['endpoint_idents'][0]
->>>>>>> f751e726
         else:
             export = self._issue_api_request(
                 'export_configs',
