# vim: tabstop=4 shiftwidth=4 softtabstop=4

# Copyright (c) 2013 VMware, Inc.
# All Rights Reserved.
#
#    Licensed under the Apache License, Version 2.0 (the "License"); you may
#    not use this file except in compliance with the License. You may obtain
#    a copy of the License at
#
#         http://www.apache.org/licenses/LICENSE-2.0
#
#    Unless required by applicable law or agreed to in writing, software
#    distributed under the License is distributed on an "AS IS" BASIS, WITHOUT
#    WARRANTIES OR CONDITIONS OF ANY KIND, either express or implied. See the
#    License for the specific language governing permissions and limitations
#    under the License.

"""
Driver for virtual machines running on VMware supported datastores.
"""

from oslo.config import cfg

from cinder import exception
from cinder.openstack.common import log as logging
from cinder import units
from cinder.volume import driver
from cinder.volume.drivers.vmware import api
from cinder.volume.drivers.vmware import error_util
from cinder.volume.drivers.vmware import vim
from cinder.volume.drivers.vmware import vmware_images
from cinder.volume.drivers.vmware import volumeops
from cinder.volume import volume_types

LOG = logging.getLogger(__name__)
THIN_VMDK_TYPE = 'thin'
THICK_VMDK_TYPE = 'thick'
EAGER_ZEROED_THICK_VMDK_TYPE = 'eagerZeroedThick'

vmdk_opts = [
    cfg.StrOpt('vmware_host_ip',
               default=None,
               help='IP address for connecting to VMware ESX/VC server.'),
    cfg.StrOpt('vmware_host_username',
               default=None,
               help='Username for authenticating with VMware ESX/VC server.'),
    cfg.StrOpt('vmware_host_password',
               default=None,
               help='Password for authenticating with VMware ESX/VC server.',
               secret=True),
    cfg.StrOpt('vmware_wsdl_location',
               default=None,
               help='Optional VIM service WSDL Location '
                    'e.g http://<server>/vimService.wsdl. Optional over-ride '
                    'to default location for bug work-arounds.'),
    cfg.IntOpt('vmware_api_retry_count',
               default=10,
               help='Number of times VMware ESX/VC server API must be '
                    'retried upon connection related issues.'),
    cfg.IntOpt('vmware_task_poll_interval',
               default=5,
               help='The interval used for polling remote tasks invoked on '
                    'VMware ESX/VC server.'),
    cfg.StrOpt('vmware_volume_folder',
               default='cinder-volumes',
               help='Name for the folder in the VC datacenter that will '
                    'contain cinder volumes.'),
    cfg.IntOpt('vmware_image_transfer_timeout_secs',
               default=7200,
               help='Timeout in seconds for VMDK volume transfer between '
                    'Cinder and Glance.'),
    cfg.IntOpt('vmware_max_objects_retrieval',
               default=100,
               help='Max number of objects to be retrieved per batch. '
                    'Query results will be obtained in batches from the '
                    'server and not in one shot. Server may still limit the '
                    'count to something less than the configured value.'),
]

CONF = cfg.CONF
CONF.register_opts(vmdk_opts)


def _get_volume_type_extra_spec(type_id, spec_key, possible_values,
                                default_value):
    """Get extra spec value.

    If the spec value is not present in the input possible_values, then
    default_value will be returned.
    If the type_id is None, then default_value is returned.

    The caller must not consider scope and the implementation adds/removes
    scope. The scope used here is 'vmware' e.g. key 'vmware:vmdk_type' and
    so the caller must pass vmdk_type as an input ignoring the scope.

    :param type_id: Volume type ID
    :param spec_key: Extra spec key
    :param possible_values: Permitted values for the extra spec
    :param default_value: Default value for the extra spec incase of an
                          invalid value or if the entry does not exist
    :return: extra spec value
    """
    if type_id:
        spec_key = ('vmware:%s') % spec_key
        spec_value = volume_types.get_volume_type_extra_specs(type_id,
                                                              spec_key)
        if spec_value in possible_values:
            LOG.debug(_("Returning spec value %s") % spec_value)
            return spec_value

        LOG.debug(_("Invalid spec value: %s specified.") % spec_value)

    # Default we return thin disk type
    LOG.debug(_("Returning default spec value: %s.") % default_value)
    return default_value


class VMwareEsxVmdkDriver(driver.VolumeDriver):
    """Manage volumes on VMware ESX server."""

    VERSION = '1.0'

    def __init__(self, *args, **kwargs):
        super(VMwareEsxVmdkDriver, self).__init__(*args, **kwargs)
        self.configuration.append_config_values(vmdk_opts)
        self._session = None
        self._stats = None
        self._volumeops = None

    @property
    def session(self):
        if not self._session:
            ip = self.configuration.vmware_host_ip
            username = self.configuration.vmware_host_username
            password = self.configuration.vmware_host_password
            api_retry_count = self.configuration.vmware_api_retry_count
            task_poll_interval = self.configuration.vmware_task_poll_interval
            wsdl_loc = self.configuration.safe_get('vmware_wsdl_location')
            self._session = api.VMwareAPISession(ip, username,
                                                 password, api_retry_count,
                                                 task_poll_interval,
                                                 wsdl_loc=wsdl_loc)
        return self._session

    @property
    def volumeops(self):
        if not self._volumeops:
            max_objects = self.configuration.vmware_max_objects_retrieval
            self._volumeops = volumeops.VMwareVolumeOps(self.session,
                                                        max_objects)
        return self._volumeops

    def do_setup(self, context):
        """Perform validations and establish connection to server.

        :param context: Context information
        """

        # Throw error if required parameters are not set.
        required_params = ['vmware_host_ip',
                           'vmware_host_username',
                           'vmware_host_password']
        for param in required_params:
            if not getattr(self.configuration, param, None):
                raise exception.InvalidInput(_("%s not set.") % param)

        # Create the session object for the first time
        max_objects = self.configuration.vmware_max_objects_retrieval
        self._volumeops = volumeops.VMwareVolumeOps(self.session, max_objects)
        LOG.info(_("Successfully setup driver: %(driver)s for "
                   "server: %(ip)s.") %
                 {'driver': self.__class__.__name__,
                  'ip': self.configuration.vmware_host_ip})

    def check_for_setup_error(self):
        pass

    def get_volume_stats(self, refresh=False):
        """Obtain status of the volume service.

        :param refresh: Whether to get refreshed information
        """

        if not self._stats:
            backend_name = self.configuration.safe_get('volume_backend_name')
            if not backend_name:
                backend_name = self.__class__.__name__
            data = {'volume_backend_name': backend_name,
                    'vendor_name': 'VMware',
                    'driver_version': self.VERSION,
                    'storage_protocol': 'LSI Logic SCSI',
                    'reserved_percentage': 0,
                    'total_capacity_gb': 'unknown',
                    'free_capacity_gb': 'unknown'}
            self._stats = data
        return self._stats

    def create_volume(self, volume):
        """Creates a volume.

        We do not create any backing. We do it only for the first time
        it is being attached to a virtual machine.

        :param volume: Volume object
        """
        pass

    def _delete_volume(self, volume):
        """Delete the volume backing if it is present.

        :param volume: Volume object
        """
        backing = self.volumeops.get_backing(volume['name'])
        if not backing:
            LOG.info(_("Backing not available, no operation to be performed."))
            return
        self.volumeops.delete_backing(backing)

    def delete_volume(self, volume):
        """Deletes volume backing.

        :param volume: Volume object
        """
        self._delete_volume(volume)

    def _get_volume_group_folder(self, datacenter):
        """Return vmFolder of datacenter as we cannot create folder in ESX.

        :param datacenter: Reference to the datacenter
        :return: vmFolder reference of the datacenter
        """
        return self.volumeops.get_vmfolder(datacenter)

    def _select_datastore_summary(self, size_bytes, datastores):
        """Get best summary from datastore list that can accommodate volume.

        The implementation selects datastore based on maximum relative
        free space, which is (free_space/total_space) and has free space to
        store the volume backing.

        :param size_bytes: Size in bytes of the volume
        :param datastores: Datastores from which a choice is to be made
                           for the volume
        :return: Best datastore summary to be picked for the volume
        """
        best_summary = None
        best_ratio = 0
        for datastore in datastores:
            summary = self.volumeops.get_summary(datastore)
            if summary.freeSpace > size_bytes:
                ratio = float(summary.freeSpace) / summary.capacity
                if ratio > best_ratio:
                    best_ratio = ratio
                    best_summary = summary

        if not best_summary:
            msg = _("Unable to pick datastore to accommodate %(size)s bytes "
                    "from the datastores: %(dss)s.")
            LOG.error(msg % {'size': size_bytes, 'dss': datastores})
            raise error_util.VimException(msg %
                                          {'size': size_bytes,
                                           'dss': datastores})

        LOG.debug(_("Selected datastore: %s for the volume.") % best_summary)
        return best_summary

    def _get_folder_ds_summary(self, size_gb, resource_pool, datastores):
        """Get folder and best datastore summary where volume can be placed.

        :param size_gb: Size of the volume in GB
        :param resource_pool: Resource pool reference
        :param datastores: Datastores from which a choice is to be made
                           for the volume
        :return: Folder and best datastore summary where volume can be
                 placed on
        """
        datacenter = self.volumeops.get_dc(resource_pool)
        folder = self._get_volume_group_folder(datacenter)
        size_bytes = size_gb * units.GiB
        datastore_summary = self._select_datastore_summary(size_bytes,
                                                           datastores)
        return (folder, datastore_summary)

    @staticmethod
    def _get_disk_type(volume):
        """Get disk type from volume type.

        :param volume: Volume object
        :return: Disk type
        """
        return _get_volume_type_extra_spec(volume['volume_type_id'],
                                           'vmdk_type',
                                           (THIN_VMDK_TYPE, THICK_VMDK_TYPE,
                                            EAGER_ZEROED_THICK_VMDK_TYPE),
                                           THIN_VMDK_TYPE)

    def _create_backing(self, volume, host):
        """Create volume backing under the given host.

        :param volume: Volume object
        :param host: Reference of the host
        :return: Reference to the created backing
        """
        # Get datastores and resource pool of the host
        (datastores, resource_pool) = self.volumeops.get_dss_rp(host)
        # Pick a folder and datastore to create the volume backing on
        (folder, summary) = self._get_folder_ds_summary(volume['size'],
                                                        resource_pool,
                                                        datastores)
        disk_type = VMwareEsxVmdkDriver._get_disk_type(volume)
        size_kb = volume['size'] * units.MiB
        return self.volumeops.create_backing(volume['name'],
                                             size_kb,
                                             disk_type, folder,
                                             resource_pool,
                                             host,
                                             summary.name)

    def _relocate_backing(self, size_gb, backing, host):
        pass

    def _select_ds_for_volume(self, size_gb):
        """Select datastore that can accommodate a volume of given size.

        Returns the selected datastore summary along with a compute host and
        its resource pool and folder where the volume can be created
        :return: (host, rp, folder, summary)
        """
        retrv_result = self.volumeops.get_hosts()
        while retrv_result:
            hosts = retrv_result.objects
            if not hosts:
                break
            (selected_host, rp, folder, summary) = (None, None, None, None)
            for host in hosts:
                host = host.obj
                try:
                    (dss, rp) = self.volumeops.get_dss_rp(host)
                    (folder, summary) = self._get_folder_ds_summary(size_gb,
                                                                    rp, dss)
                    selected_host = host
                    break
                except error_util.VimException as excep:
                    LOG.warn(_("Unable to find suitable datastore for volume "
                               "of size: %(vol)s GB under host: %(host)s. "
                               "More details: %(excep)s") %
                             {'vol': size_gb,
                              'host': host.obj, 'excep': excep})
            if selected_host:
                self.volumeops.cancel_retrieval(retrv_result)
                return (selected_host, rp, folder, summary)
            retrv_result = self.volumeops.continue_retrieval(retrv_result)

        msg = _("Unable to find host to accommodate a disk of size: %s "
                "in the inventory.") % size_gb
        LOG.error(msg)
        raise error_util.VimException(msg)

    def _create_backing_in_inventory(self, volume):
        """Creates backing under any suitable host.

        The method tries to pick datastore that can fit the volume under
        any host in the inventory.

        :param volume: Volume object
        :return: Reference to the created backing
        """

        retrv_result = self.volumeops.get_hosts()
        while retrv_result:
            hosts = retrv_result.objects
            if not hosts:
                break
            backing = None
            for host in hosts:
                try:
                    backing = self._create_backing(volume, host.obj)
                    if backing:
                        break
                except error_util.VimException as excep:
                    LOG.warn(_("Unable to find suitable datastore for "
                               "volume: %(vol)s under host: %(host)s. "
                               "More details: %(excep)s") %
                             {'vol': volume['name'],
                              'host': host.obj, 'excep': excep})
            if backing:
                self.volumeops.cancel_retrieval(retrv_result)
                return backing
            retrv_result = self.volumeops.continue_retrieval(retrv_result)

        msg = _("Unable to create volume: %s in the inventory.")
        LOG.error(msg % volume['name'])
        raise error_util.VimException(msg % volume['name'])

    def _initialize_connection(self, volume, connector):
        """Get information of volume's backing.

        If the volume does not have a backing yet. It will be created.

        :param volume: Volume object
        :param connector: Connector information
        :return: Return connection information
        """
        connection_info = {'driver_volume_type': 'vmdk'}

        backing = self.volumeops.get_backing(volume['name'])
        if 'instance' in connector:
            # The instance exists
            instance = vim.get_moref(connector['instance'], 'VirtualMachine')
            LOG.debug(_("The instance: %s for which initialize connection "
                        "is called, exists.") % instance)
            # Get host managing the instance
            host = self.volumeops.get_host(instance)
            if not backing:
                # Create a backing in case it does not exist under the
                # host managing the instance.
                LOG.info(_("There is no backing for the volume: %s. "
                           "Need to create one.") % volume['name'])
                backing = self._create_backing(volume, host)
            else:
                # Relocate volume is necessary
                self._relocate_backing(volume['size'], backing, host)
        else:
            # The instance does not exist
            LOG.debug(_("The instance for which initialize connection "
                        "is called, does not exist."))
            if not backing:
                # Create a backing in case it does not exist. It is a bad use
                # case to boot from an empty volume.
                LOG.warn(_("Trying to boot from an empty volume: %s.") %
                         volume['name'])
                # Create backing
                backing = self._create_backing_in_inventory(volume)

        # Set volume's moref value and name
        connection_info['data'] = {'volume': backing.value,
                                   'volume_id': volume['id']}

        LOG.info(_("Returning connection_info: %(info)s for volume: "
                   "%(volume)s with connector: %(connector)s.") %
                 {'info': connection_info,
                  'volume': volume['name'],
                  'connector': connector})

        return connection_info

    def initialize_connection(self, volume, connector):
        """Allow connection to connector and return connection info.

        The implementation returns the following information:
        {'driver_volume_type': 'vmdk'
         'data': {'volume': $VOLUME_MOREF_VALUE
                  'volume_id': $VOLUME_ID
                 }
        }

        :param volume: Volume object
        :param connector: Connector information
        :return: Return connection information
        """
        return self._initialize_connection(volume, connector)

    def terminate_connection(self, volume, connector, force=False, **kwargs):
        pass

    def create_export(self, context, volume):
        pass

    def ensure_export(self, context, volume):
        pass

    def remove_export(self, context, volume):
        pass

    def _create_snapshot(self, snapshot):
        """Creates a snapshot.

        If the volume does not have a backing then simply pass, else create
        a snapshot.
        Snapshot of only available volume is supported.

        :param snapshot: Snapshot object
        """

        volume = snapshot['volume']
        if volume['status'] != 'available':
            msg = _("Snapshot of volume not supported in state: %s.")
            LOG.error(msg % volume['status'])
            raise exception.InvalidVolume(msg % volume['status'])
        backing = self.volumeops.get_backing(snapshot['volume_name'])
        if not backing:
            LOG.info(_("There is no backing, so will not create "
                       "snapshot: %s.") % snapshot['name'])
            return
        self.volumeops.create_snapshot(backing, snapshot['name'],
                                       snapshot['display_description'])
        LOG.info(_("Successfully created snapshot: %s.") % snapshot['name'])

    def create_snapshot(self, snapshot):
        """Creates a snapshot.

        :param snapshot: Snapshot object
        """
        self._create_snapshot(snapshot)

    def _delete_snapshot(self, snapshot):
        """Delete snapshot.

        If the volume does not have a backing or the snapshot does not exist
        then simply pass, else delete the snapshot.
        Snapshot deletion of only available volume is supported.

        :param snapshot: Snapshot object
        """

        volume = snapshot['volume']
        if volume['status'] != 'available':
            msg = _("Delete snapshot of volume not supported in state: %s.")
            LOG.error(msg % volume['status'])
            raise exception.InvalidVolume(msg % volume['status'])
        backing = self.volumeops.get_backing(snapshot['volume_name'])
        if not backing:
            LOG.info(_("There is no backing, and so there is no "
                       "snapshot: %s.") % snapshot['name'])
        else:
            self.volumeops.delete_snapshot(backing, snapshot['name'])
            LOG.info(_("Successfully deleted snapshot: %s.") %
                     snapshot['name'])

    def delete_snapshot(self, snapshot):
        """Delete snapshot.

        :param snapshot: Snapshot object
        """
        self._delete_snapshot(snapshot)

    def _clone_backing_by_copying(self, volume, src_vmdk_path):
        """Clones volume backing.

        Creates a backing for the input volume and replaces its VMDK file
        with the input VMDK file copy.

        :param volume: New Volume object
        :param src_vmdk_path: VMDK file path of the source volume backing
        """

        # Create a backing
        backing = self._create_backing_in_inventory(volume)
        new_vmdk_path = self.volumeops.get_vmdk_path(backing)
        datacenter = self.volumeops.get_dc(backing)
        # Deleting the current VMDK file
        self.volumeops.delete_vmdk_file(new_vmdk_path, datacenter)
        # Copying the source VMDK file
        self.volumeops.copy_vmdk_file(datacenter, src_vmdk_path, new_vmdk_path)
        LOG.info(_("Successfully cloned new backing: %(back)s from "
                   "source VMDK file: %(vmdk)s.") %
                 {'back': backing, 'vmdk': src_vmdk_path})

    def _create_cloned_volume(self, volume, src_vref):
        """Creates volume clone.

        If source volume's backing does not exist, then pass.
        Creates a backing and replaces its VMDK file with a copy of the
        source backing's VMDK file.

        :param volume: New Volume object
        :param src_vref: Volume object that must be cloned
        """

        backing = self.volumeops.get_backing(src_vref['name'])
        if not backing:
            LOG.info(_("There is no backing for the source volume: "
                       "%(svol)s. Not creating any backing for the "
                       "volume: %(vol)s.") %
                     {'svol': src_vref['name'],
                      'vol': volume['name']})
            return
        src_vmdk_path = self.volumeops.get_vmdk_path(backing)
        self._clone_backing_by_copying(volume, src_vmdk_path)

    def create_cloned_volume(self, volume, src_vref):
        """Creates volume clone.

        :param volume: New Volume object
        :param src_vref: Volume object that must be cloned
        """
        self._create_cloned_volume(volume, src_vref)

    def _create_volume_from_snapshot(self, volume, snapshot):
        """Creates a volume from a snapshot.

        If the snapshot does not exist or source volume's backing does not
        exist, then pass.
        Else creates clone of source volume backing by copying its VMDK file.

        :param volume: Volume object
        :param snapshot: Snapshot object
        """

        backing = self.volumeops.get_backing(snapshot['volume_name'])
        if not backing:
            LOG.info(_("There is no backing for the source snapshot: "
                       "%(snap)s. Not creating any backing for the "
                       "volume: %(vol)s.") %
                     {'snap': snapshot['name'],
                      'vol': volume['name']})
            return
        snapshot_moref = self.volumeops.get_snapshot(backing,
                                                     snapshot['name'])
        if not snapshot_moref:
            LOG.info(_("There is no snapshot point for the snapshoted volume: "
                       "%(snap)s. Not creating any backing for the "
                       "volume: %(vol)s.") %
                     {'snap': snapshot['name'], 'vol': volume['name']})
            return
        src_vmdk_path = self.volumeops.get_vmdk_path(snapshot_moref)
        self._clone_backing_by_copying(volume, src_vmdk_path)

    def create_volume_from_snapshot(self, volume, snapshot):
        """Creates a volume from a snapshot.

        :param volume: Volume object
        :param snapshot: Snapshot object
        """
        self._create_volume_from_snapshot(volume, snapshot)

    def _get_ds_name_flat_vmdk_path(self, backing, vol_name):
        """Get datastore name and folder path of the flat VMDK of the backing.

        :param backing: Reference to the backing entity
        :param vol_name: Name of the volume
        :return: datastore name and folder path of the VMDK of the backing
        """
        file_path_name = self.volumeops.get_path_name(backing)
        (datastore_name,
         folder_path, _) = volumeops.split_datastore_path(file_path_name)
        flat_vmdk_path = '%s%s-flat.vmdk' % (folder_path, vol_name)
        return (datastore_name, flat_vmdk_path)

    @staticmethod
    def _validate_disk_format(disk_format):
        """Verify vmdk as disk format.

        :param disk_format: Disk format of the image
        """
        if disk_format and disk_format.lower() != 'vmdk':
            msg = _("Cannot create image of disk format: %s. Only vmdk "
                    "disk format is accepted.") % disk_format
            LOG.error(msg)
            raise exception.ImageUnacceptable(msg)

    def _fetch_flat_image(self, context, volume, image_service, image_id,
                          image_size):
        """Creates a volume from flat glance image.

        Creates a backing for the volume under the ESX/VC server and
        copies the VMDK flat file from the glance image content.
        The method assumes glance image is VMDK disk format and its
        vmware_disktype is "sparse" or "preallocated", but not
        "streamOptimized"
        """
        # Set volume size in GB from image metadata
        volume['size'] = float(image_size) / units.GiB
        # First create empty backing in the inventory
        backing = self._create_backing_in_inventory(volume)

        try:
            (datastore_name,
             flat_vmdk_path) = self._get_ds_name_flat_vmdk_path(backing,
                                                                volume['name'])
            host = self.volumeops.get_host(backing)
            datacenter = self.volumeops.get_dc(host)
            datacenter_name = self.volumeops.get_entity_name(datacenter)
            flat_vmdk_ds_path = '[%s] %s' % (datastore_name, flat_vmdk_path)
            # Delete the *-flat.vmdk file within the backing
            self.volumeops.delete_file(flat_vmdk_ds_path, datacenter)

            # copy over image from glance into *-flat.vmdk
            timeout = self.configuration.vmware_image_transfer_timeout_secs
            host_ip = self.configuration.vmware_host_ip
            cookies = self.session.vim.client.options.transport.cookiejar
            LOG.debug(_("Fetching glance image: %(id)s to server: %(host)s.") %
                      {'id': image_id, 'host': host_ip})
            vmware_images.fetch_flat_image(context, timeout, image_service,
                                           image_id, image_size=image_size,
                                           host=host_ip,
                                           data_center_name=datacenter_name,
                                           datastore_name=datastore_name,
                                           cookies=cookies,
                                           file_path=flat_vmdk_path)
            LOG.info(_("Done copying image: %(id)s to volume: %(vol)s.") %
                     {'id': image_id, 'vol': volume['name']})
        except Exception as excep:
            LOG.exception(_("Exception in copy_image_to_volume: %(excep)s. "
                            "Deleting the backing: %(back)s.") %
                          {'excep': excep, 'back': backing})
            # delete the backing
            self.volumeops.delete_backing(backing)
            raise excep

    def _fetch_stream_optimized_image(self, context, volume, image_service,
                                      image_id, image_size):
        """Creates volume from image using HttpNfc VM import.

        Uses Nfc API to download the VMDK file from Glance. Nfc creates the
        backing VM that wraps the VMDK in the ESX/VC inventory.
        This method assumes glance image is VMDK disk format and its
        vmware_disktype is 'streamOptimized'.
        """
        try:
            # find host in which to create the volume
            size_gb = volume['size']
            (host, rp, folder, summary) = self._select_ds_for_volume(size_gb)
        except error_util.VimException as excep:
            LOG.exception(_("Exception in _select_ds_for_volume: %s.") % excep)
            raise excep

        LOG.debug(_("Selected datastore %(ds)s for new volume of size "
                    "%(size)s GB.") % {'ds': summary.name, 'size': size_gb})

        # prepare create spec for backing vm
        disk_type = VMwareEsxVmdkDriver._get_disk_type(volume)

        # The size of stream optimized glance image is often suspect,
        # so better let VC figure out the disk capacity during import.
        dummy_disk_size = 0
        vm_create_spec = self.volumeops._get_create_spec(volume['name'],
                                                         dummy_disk_size,
                                                         disk_type,
                                                         summary.name)
        # convert vm_create_spec to vm_import_spec
        cf = self.session.vim.client.factory
        vm_import_spec = cf.create('ns0:VirtualMachineImportSpec')
        vm_import_spec.configSpec = vm_create_spec

        try:
            # fetching image from glance will also create the backing
            timeout = self.configuration.vmware_image_transfer_timeout_secs
            host_ip = self.configuration.vmware_host_ip
            LOG.debug(_("Fetching glance image: %(id)s to server: %(host)s.") %
                      {'id': image_id, 'host': host_ip})
            vmware_images.fetch_stream_optimized_image(context, timeout,
                                                       image_service,
                                                       image_id,
                                                       session=self.session,
                                                       host=host_ip,
                                                       resource_pool=rp,
                                                       vm_folder=folder,
                                                       vm_create_spec=
                                                       vm_import_spec,
                                                       image_size=image_size)
        except exception.CinderException as excep:
            LOG.exception(_("Exception in copy_image_to_volume: %s.") % excep)
            backing = self.volumeops.get_backing(volume['name'])
            if backing:
                LOG.exception(_("Deleting the backing: %s") % backing)
                # delete the backing
                self.volumeops.delete_backing(backing)
            raise excep

        LOG.info(_("Done copying image: %(id)s to volume: %(vol)s.") %
                 {'id': image_id, 'vol': volume['name']})

    def copy_image_to_volume(self, context, volume, image_service, image_id):
        """Creates volume from image.

        This method only supports Glance image of VMDK disk format.
        Uses flat vmdk file copy for "sparse" and "preallocated" disk types
        Uses HttpNfc import API for "streamOptimized" disk types. This API
        creates a backing VM that wraps the VMDK in the ESX/VC inventory.

        :param context: context
        :param volume: Volume object
        :param image_service: Glance image service
        :param image_id: Glance image id
        """
        LOG.debug(_("Copy glance image: %s to create new volume.") % image_id)

        # Verify glance image is vmdk disk format
        metadata = image_service.show(context, image_id)
        VMwareEsxVmdkDriver._validate_disk_format(metadata['disk_format'])

        # Get disk_type for vmdk disk
        disk_type = None
        properties = metadata['properties']
        if properties and 'vmware_disktype' in properties:
            disk_type = properties['vmware_disktype']

        if disk_type == 'streamOptimized':
            self._fetch_stream_optimized_image(context, volume, image_service,
                                               image_id, metadata['size'])
        else:
            self._fetch_flat_image(context, volume, image_service, image_id,
                                   metadata['size'])

    def copy_volume_to_image(self, context, volume, image_service, image_meta):
        """Creates glance image from volume.

<<<<<<< HEAD
        Upload of only available volume is supported.
=======
        Upload of only available volume is supported. The uploaded glance image
        has a vmdk disk type of "streamOptimized" that can only be downloaded
        using the HttpNfc API.
>>>>>>> 81ce121d
        Steps followed are:
        1. Get the name of the vmdk file which the volume points to right now.
           Can be a chain of snapshots, so we need to know the last in the
           chain.
<<<<<<< HEAD
        2. Call CopyVirtualDisk which coalesces the disk chain to form a
           single vmdk, rather a .vmdk metadata file and a -flat.vmdk disk
           data file.
        3. Now upload the -flat.vmdk file to the image store.
        4. Delete the coalesced .vmdk and -flat.vmdk created.
        """

        if volume['status'] != 'available':
            msg = _("Upload to glance of volume not supported in state: %s.")
            LOG.error(msg % volume['status'])
            raise exception.InvalidVolume(msg % volume['status'])

=======
        2. Use Nfc APIs to upload the contents of the vmdk file to glance.
        """

        # if volume is attached raise exception
        if volume['instance_uuid'] or volume['attached_host']:
            msg = _("Upload to glance of attached volume is not supported.")
            LOG.error(msg)
            raise exception.InvalidVolume(msg)

        # validate disk format is vmdk
>>>>>>> 81ce121d
        LOG.debug(_("Copy Volume: %s to new image.") % volume['name'])
        VMwareEsxVmdkDriver._validate_disk_format(image_meta['disk_format'])

        # get backing vm of volume and its vmdk path
        backing = self.volumeops.get_backing(volume['name'])
        if not backing:
            LOG.info(_("Backing not found, creating for volume: %s") %
                     volume['name'])
            backing = self._create_backing_in_inventory(volume)
        vmdk_file_path = self.volumeops.get_vmdk_path(backing)
<<<<<<< HEAD
        datastore_name = volumeops.split_datastore_path(vmdk_file_path)[0]

        # Create a copy of the vmdk into a tmp file
        image_id = image_meta['id']
        tmp_vmdk_file_path = '[%s] %s.vmdk' % (datastore_name, image_id)
        host = self.volumeops.get_host(backing)
        datacenter = self.volumeops.get_dc(host)
        self.volumeops.copy_vmdk_file(datacenter, vmdk_file_path,
                                      tmp_vmdk_file_path)
        try:
            # Upload image from copy of -flat.vmdk
            timeout = self.configuration.vmware_image_transfer_timeout_secs
            host_ip = self.configuration.vmware_host_ip
            datacenter_name = self.volumeops.get_entity_name(datacenter)
            cookies = self.session.vim.client.options.transport.cookiejar
            flat_vmdk_copy = '%s-flat.vmdk' % image_id

            vmware_images.upload_image(context, timeout, image_service,
                                       image_meta['id'],
                                       volume['project_id'], host=host_ip,
                                       data_center_name=datacenter_name,
                                       datastore_name=datastore_name,
                                       cookies=cookies,
                                       file_path=flat_vmdk_copy,
                                       snapshot_name=image_meta['name'],
                                       image_version=1)
            LOG.info(_("Done copying volume %(vol)s to a new image %(img)s") %
                     {'vol': volume['name'], 'img': image_meta['name']})
        finally:
            # Delete the coalesced .vmdk and -flat.vmdk created
            self.volumeops.delete_vmdk_file(tmp_vmdk_file_path, datacenter)
=======

        # Upload image from vmdk
        timeout = self.configuration.vmware_image_transfer_timeout_secs
        host_ip = self.configuration.vmware_host_ip

        vmware_images.upload_image(context, timeout, image_service,
                                   image_meta['id'],
                                   volume['project_id'],
                                   session=self.session,
                                   host=host_ip,
                                   vm=backing,
                                   vmdk_file_path=vmdk_file_path,
                                   vmdk_size=volume['size'] * units.GiB,
                                   image_name=image_meta['name'],
                                   image_version=1)
        LOG.info(_("Done copying volume %(vol)s to a new image %(img)s") %
                 {'vol': volume['name'], 'img': image_meta['name']})
>>>>>>> 81ce121d


class VMwareVcVmdkDriver(VMwareEsxVmdkDriver):
    """Manage volumes on VMware VC server."""

    def _get_volume_group_folder(self, datacenter):
        """Get volume group folder.

        Creates a folder under the vmFolder of the input datacenter with the
        volume group name if it does not exists.

        :param datacenter: Reference to the datacenter
        :return: Reference to the volume folder
        """
        vm_folder = super(VMwareVcVmdkDriver,
                          self)._get_volume_group_folder(datacenter)
        volume_folder = self.configuration.vmware_volume_folder
        return self.volumeops.create_folder(vm_folder, volume_folder)

    def _relocate_backing(self, size_gb, backing, host):
        """Relocate volume backing under host and move to volume_group folder.

        If the volume backing is on a datastore that is visible to the host,
        then need not do any operation.

        :param size_gb: Size of the volume in GB
        :param backing: Reference to the backing
        :param host: Reference to the host
        """
        # Check if volume's datastore is visible to host managing
        # the instance
        (datastores, resource_pool) = self.volumeops.get_dss_rp(host)
        datastore = self.volumeops.get_datastore(backing)

        visible_to_host = False
        for _datastore in datastores:
            if _datastore.value == datastore.value:
                visible_to_host = True
                break
        if visible_to_host:
            return

        # The volume's backing is on a datastore that is not visible to the
        # host managing the instance. We relocate the volume's backing.

        # Pick a folder and datastore to relocate volume backing to
        (folder, summary) = self._get_folder_ds_summary(size_gb, resource_pool,
                                                        datastores)
        LOG.info(_("Relocating volume: %(backing)s to %(ds)s and %(rp)s.") %
                 {'backing': backing, 'ds': summary, 'rp': resource_pool})
        # Relocate the backing to the datastore and folder
        self.volumeops.relocate_backing(backing, summary.datastore,
                                        resource_pool, host)
        self.volumeops.move_backing_to_folder(backing, folder)

    @staticmethod
    def _get_clone_type(volume):
        """Get clone type from volume type.

        :param volume: Volume object
        :return: Clone type from the extra spec if present, else return
                 default 'full' clone type
        """
        return _get_volume_type_extra_spec(volume['volume_type_id'],
                                           'clone_type',
                                           (volumeops.FULL_CLONE_TYPE,
                                            volumeops.LINKED_CLONE_TYPE),
                                           volumeops.FULL_CLONE_TYPE)

    def _clone_backing(self, volume, backing, snapshot, clone_type):
        """Clone the backing.

        :param volume: New Volume object
        :param backing: Reference to the backing entity
        :param snapshot: Reference to snapshot entity
        :param clone_type: type of the clone
        """
        datastore = None
        if not clone_type == volumeops.LINKED_CLONE_TYPE:
            # Pick a datastore where to create the full clone under same host
            host = self.volumeops.get_host(backing)
            (datastores, resource_pool) = self.volumeops.get_dss_rp(host)
            size_bytes = volume['size'] * units.GiB
            datastore = self._select_datastore_summary(size_bytes,
                                                       datastores).datastore
        clone = self.volumeops.clone_backing(volume['name'], backing,
                                             snapshot, clone_type, datastore)
        LOG.info(_("Successfully created clone: %s.") % clone)

    def _create_volume_from_snapshot(self, volume, snapshot):
        """Creates a volume from a snapshot.

        If the snapshot does not exist or source volume's backing does not
        exist, then pass.

        :param volume: New Volume object
        :param snapshot: Reference to snapshot entity
        """
        backing = self.volumeops.get_backing(snapshot['volume_name'])
        if not backing:
            LOG.info(_("There is no backing for the snapshoted volume: "
                       "%(snap)s. Not creating any backing for the "
                       "volume: %(vol)s.") %
                     {'snap': snapshot['name'], 'vol': volume['name']})
            return
        snapshot_moref = self.volumeops.get_snapshot(backing,
                                                     snapshot['name'])
        if not snapshot_moref:
            LOG.info(_("There is no snapshot point for the snapshoted volume: "
                       "%(snap)s. Not creating any backing for the "
                       "volume: %(vol)s.") %
                     {'snap': snapshot['name'], 'vol': volume['name']})
            return
        clone_type = VMwareVcVmdkDriver._get_clone_type(volume)
        self._clone_backing(volume, backing, snapshot_moref, clone_type)

    def create_volume_from_snapshot(self, volume, snapshot):
        """Creates a volume from a snapshot.

        :param volume: New Volume object
        :param snapshot: Reference to snapshot entity
        """
        self._create_volume_from_snapshot(volume, snapshot)

    def _create_cloned_volume(self, volume, src_vref):
        """Creates volume clone.

        If source volume's backing does not exist, then pass.
        Linked clone of attached volume is not supported.

        :param volume: New Volume object
        :param src_vref: Source Volume object
        """

        backing = self.volumeops.get_backing(src_vref['name'])
        if not backing:
            LOG.info(_("There is no backing for the source volume: %(src)s. "
                       "Not creating any backing for volume: %(vol)s.") %
                     {'src': src_vref['name'], 'vol': volume['name']})
            return
        clone_type = VMwareVcVmdkDriver._get_clone_type(volume)
        snapshot = None
        if clone_type == volumeops.LINKED_CLONE_TYPE:
            if src_vref['status'] != 'available':
                msg = _("Linked clone of source volume not supported "
                        "in state: %s.")
                LOG.error(msg % src_vref['status'])
                raise exception.InvalidVolume(msg % src_vref['status'])
            # For performing a linked clone, we snapshot the volume and
            # then create the linked clone out of this snapshot point.
            name = 'snapshot-%s' % volume['id']
            snapshot = self.volumeops.create_snapshot(backing, name, None)
        self._clone_backing(volume, backing, snapshot, clone_type)

    def create_cloned_volume(self, volume, src_vref):
        """Creates volume clone.

        :param volume: New Volume object
        :param src_vref: Source Volume object
        """
        self._create_cloned_volume(volume, src_vref)<|MERGE_RESOLUTION|>--- conflicted
+++ resolved
@@ -796,31 +796,13 @@
     def copy_volume_to_image(self, context, volume, image_service, image_meta):
         """Creates glance image from volume.
 
-<<<<<<< HEAD
-        Upload of only available volume is supported.
-=======
         Upload of only available volume is supported. The uploaded glance image
         has a vmdk disk type of "streamOptimized" that can only be downloaded
         using the HttpNfc API.
->>>>>>> 81ce121d
         Steps followed are:
         1. Get the name of the vmdk file which the volume points to right now.
            Can be a chain of snapshots, so we need to know the last in the
            chain.
-<<<<<<< HEAD
-        2. Call CopyVirtualDisk which coalesces the disk chain to form a
-           single vmdk, rather a .vmdk metadata file and a -flat.vmdk disk
-           data file.
-        3. Now upload the -flat.vmdk file to the image store.
-        4. Delete the coalesced .vmdk and -flat.vmdk created.
-        """
-
-        if volume['status'] != 'available':
-            msg = _("Upload to glance of volume not supported in state: %s.")
-            LOG.error(msg % volume['status'])
-            raise exception.InvalidVolume(msg % volume['status'])
-
-=======
         2. Use Nfc APIs to upload the contents of the vmdk file to glance.
         """
 
@@ -831,7 +813,6 @@
             raise exception.InvalidVolume(msg)
 
         # validate disk format is vmdk
->>>>>>> 81ce121d
         LOG.debug(_("Copy Volume: %s to new image.") % volume['name'])
         VMwareEsxVmdkDriver._validate_disk_format(image_meta['disk_format'])
 
@@ -842,39 +823,6 @@
                      volume['name'])
             backing = self._create_backing_in_inventory(volume)
         vmdk_file_path = self.volumeops.get_vmdk_path(backing)
-<<<<<<< HEAD
-        datastore_name = volumeops.split_datastore_path(vmdk_file_path)[0]
-
-        # Create a copy of the vmdk into a tmp file
-        image_id = image_meta['id']
-        tmp_vmdk_file_path = '[%s] %s.vmdk' % (datastore_name, image_id)
-        host = self.volumeops.get_host(backing)
-        datacenter = self.volumeops.get_dc(host)
-        self.volumeops.copy_vmdk_file(datacenter, vmdk_file_path,
-                                      tmp_vmdk_file_path)
-        try:
-            # Upload image from copy of -flat.vmdk
-            timeout = self.configuration.vmware_image_transfer_timeout_secs
-            host_ip = self.configuration.vmware_host_ip
-            datacenter_name = self.volumeops.get_entity_name(datacenter)
-            cookies = self.session.vim.client.options.transport.cookiejar
-            flat_vmdk_copy = '%s-flat.vmdk' % image_id
-
-            vmware_images.upload_image(context, timeout, image_service,
-                                       image_meta['id'],
-                                       volume['project_id'], host=host_ip,
-                                       data_center_name=datacenter_name,
-                                       datastore_name=datastore_name,
-                                       cookies=cookies,
-                                       file_path=flat_vmdk_copy,
-                                       snapshot_name=image_meta['name'],
-                                       image_version=1)
-            LOG.info(_("Done copying volume %(vol)s to a new image %(img)s") %
-                     {'vol': volume['name'], 'img': image_meta['name']})
-        finally:
-            # Delete the coalesced .vmdk and -flat.vmdk created
-            self.volumeops.delete_vmdk_file(tmp_vmdk_file_path, datacenter)
-=======
 
         # Upload image from vmdk
         timeout = self.configuration.vmware_image_transfer_timeout_secs
@@ -892,7 +840,6 @@
                                    image_version=1)
         LOG.info(_("Done copying volume %(vol)s to a new image %(img)s") %
                  {'vol': volume['name'], 'img': image_meta['name']})
->>>>>>> 81ce121d
 
 
 class VMwareVcVmdkDriver(VMwareEsxVmdkDriver):
