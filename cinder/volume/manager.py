--- conflicted
+++ resolved
@@ -806,13 +806,9 @@
             err_msg = (_('Unable to fetch connection information from '
                          'backend: %(err)s') % {'err': err})
             LOG.error(err_msg)
-<<<<<<< HEAD
+
             self.driver.remove_export(context.elevated(), volume)
-=======
-
-            self.driver.remove_export(context.elevated(), volume)
-
->>>>>>> 4759b83b
+
             raise exception.VolumeBackendAPIException(data=err_msg)
 
         # Add qos_specs to connection info
