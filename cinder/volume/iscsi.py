--- conflicted
+++ resolved
@@ -42,11 +42,8 @@
                                                        volume,
                                                        max_targets)
 
-<<<<<<< HEAD
-=======
         # Verify we haven't setup a CHAP creds file already
         # if DNE no big deal, we'll just create it
->>>>>>> f87300b9
         current_chap_auth = self._get_target_chap_auth(iscsi_name)
         if current_chap_auth:
             (chap_username, chap_password) = current_chap_auth
