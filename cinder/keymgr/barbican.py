--- conflicted
+++ resolved
@@ -73,11 +73,7 @@
                     endpoint=self._barbican_endpoint)
             except Exception as e:
                 with excutils.save_and_reraise_exception():
-<<<<<<< HEAD
-                    LOG.error(_("Error creating Barbican client: %s"), (e))
-=======
                     LOG.error(_LE("Error creating Barbican client: %s"), (e))
->>>>>>> f87300b9
 
         return self._barbican_client
 
