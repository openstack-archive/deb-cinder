# Copyright (c) 2014 NetApp, Inc.
# All Rights Reserved.
#
#    Licensed under the Apache License, Version 2.0 (the "License"); you may
#    not use this file except in compliance with the License. You may obtain
#    a copy of the License at
#
#         http://www.apache.org/licenses/LICENSE-2.0
#
#    Unless required by applicable law or agreed to in writing, software
#    distributed under the License is distributed on an "AS IS" BASIS, WITHOUT
#    WARRANTIES OR CONDITIONS OF ANY KIND, either express or implied. See the
#    License for the specific language governing permissions and limitations
#    under the License.
"""
Tests for NetApp e-series iscsi volume driver.
"""

import copy
import json
import re

import mock
import requests
import six.moves.urllib.parse as urlparse

from cinder import exception
from cinder.openstack.common import log as logging
from cinder import test
from cinder.volume import configuration as conf
from cinder.volume.drivers.netapp import common
from cinder.volume.drivers.netapp.eseries import client
from cinder.volume.drivers.netapp.eseries import iscsi
from cinder.volume.drivers.netapp.eseries.iscsi import LOG as driver_log
from cinder.volume.drivers.netapp.options import netapp_basicauth_opts
from cinder.volume.drivers.netapp.options import netapp_eseries_opts
import cinder.volume.drivers.netapp.utils as na_utils


LOG = logging.getLogger(__name__)


def create_configuration():
    configuration = conf.Configuration(None)
    configuration.append_config_values(netapp_basicauth_opts)
    configuration.append_config_values(netapp_eseries_opts)
    return configuration


class FakeEseriesResponse(object):
    """Fake response to requests."""

    def __init__(self, code=None, text=None):
        self.status_code = code
        self.text = text

    def json(self):
        return json.loads(self.text)


class FakeEseriesServerHandler(object):
    """HTTP handler that fakes enough stuff to allow the driver to run."""

    def do_GET(self, path, params, data, headers):
        """Respond to a GET request."""

        response = FakeEseriesResponse()
        if "/devmgr/vn" not in path:
            response.status_code = 404

        (__, ___, path) = path.partition("/devmgr/vn")
        if re.match("^/storage-systems/[0-9a-zA-Z]+/volumes$", path):
            response.status_code = 200
            response.text = """[{"extremeProtection": false,
                    "pitBaseVolume": false,
                    "dssMaxSegmentSize": 131072,
                    "totalSizeInBytes": "2126008832", "raidLevel": "raid6",
                    "volumeRef": "0200000060080E500023C73400000AAA52D11677",
                    "listOfMappings": [], "sectorOffset": "6",
                    "id": "0200000060080E500023C73400000AAA52D11677",
                    "wwn": "60080E500023C73400000AAA52D11677",
                    "capacity": "2126008832", "mgmtClientAttribute": 0,
                    "label": "repos_0006", "volumeFull": false,
                    "blkSize": 512, "volumeCopyTarget": false,
                    "volumeGroupRef":
                    "0400000060080E500023BB3400001F9F52CECC3F",
                    "preferredControllerId": "070000000000000000000002",
                    "currentManager": "070000000000000000000002",
                    "applicationTagOwned": true, "status": "optimal",
                    "segmentSize": 131072, "volumeUse":
                    "freeRepositoryVolume", "action": "none",
                    "name": "repos_0006", "worldWideName":
                    "60080E500023C73400000AAA52D11677", "currentControllerId"
                    : "070000000000000000000002",
                    "protectionInformationCapable": false, "mapped": false,
                    "reconPriority": 1, "protectionType": "type0Protection"}
                    ,
                    {"extremeProtection": false, "pitBaseVolume": true,
                    "dssMaxSegmentSize": 131072,
                    "totalSizeInBytes": "2147483648", "raidLevel": "raid6",
                    "volumeRef": "0200000060080E500023BB3400001FC352D14CB2",
                    "listOfMappings": [], "sectorOffset": "15",
                    "id": "0200000060080E500023BB3400001FC352D14CB2",
                    "wwn": "60080E500023BB3400001FC352D14CB2",
                    "capacity": "2147483648", "mgmtClientAttribute": 0,
                    "label": "bdm-vc-test-1", "volumeFull": false,
                    "blkSize": 512, "volumeCopyTarget": false,
                    "volumeGroupRef":
                    "0400000060080E500023BB3400001F9F52CECC3F",
                    "preferredControllerId": "070000000000000000000001",
                    "currentManager": "070000000000000000000001",
                    "applicationTagOwned": false, "status": "optimal",
                    "segmentSize": 131072, "volumeUse": "standardVolume",
                    "action": "none", "preferredManager":
                    "070000000000000000000001", "volumeHandle": 15,
                    "offline": false, "preReadRedundancyCheckEnabled": false,
                    "dssPreallocEnabled": false, "name": "bdm-vc-test-1",
                    "worldWideName": "60080E500023BB3400001FC352D14CB2",
                    "currentControllerId": "070000000000000000000001",
                    "protectionInformationCapable": false, "mapped": false,
                    "reconPriority": 1, "protectionType":
                    "type1Protection"},
                    {"extremeProtection": false, "pitBaseVolume": true,
                    "dssMaxSegmentSize": 131072,
                    "totalSizeInBytes": "1073741824", "raidLevel": "raid6",
                    "volumeRef": "0200000060080E500023BB34000003FB515C2293",
                    "listOfMappings": [], "sectorOffset": "15",
                    "id": "0200000060080E500023BB34000003FB515C2293",
                    "wwn": "60080E500023BB3400001FC352D14CB2",
                    "capacity": "2147483648", "mgmtClientAttribute": 0,
                    "label": "CFDXJ67BLJH25DXCZFZD4NSF54",
                    "volumeFull": false,
                    "blkSize": 512, "volumeCopyTarget": false,
                    "volumeGroupRef":
                    "0400000060080E500023BB3400001F9F52CECC3F",
                    "preferredControllerId": "070000000000000000000001",
                    "currentManager": "070000000000000000000001",
                    "applicationTagOwned": false, "status": "optimal",
                    "segmentSize": 131072, "volumeUse": "standardVolume",
                    "action": "none", "preferredManager":
                    "070000000000000000000001", "volumeHandle": 15,
                    "offline": false, "preReadRedundancyCheckEnabled": false,
                    "dssPreallocEnabled": false, "name": "bdm-vc-test-1",
                    "worldWideName": "60080E500023BB3400001FC352D14CB2",
                    "currentControllerId": "070000000000000000000001",
                    "protectionInformationCapable": false, "mapped": false,
                    "reconPriority": 1, "protectionType":
                    "type1Protection"}]"""
        elif re.match("^/storage-systems/[0-9a-zA-Z]+/volumes/[0-9A-Za-z]+$",
                      path):
            response.status_code = 200
            response.text = """{"extremeProtection": false,
                    "pitBaseVolume": true,
                    "dssMaxSegmentSize": 131072,
                    "totalSizeInBytes": "2147483648", "raidLevel": "raid6",
                    "volumeRef": "0200000060080E500023BB3400001FC352D14CB2",
                    "listOfMappings": [], "sectorOffset": "15",
                    "id": "0200000060080E500023BB3400001FC352D14CB2",
                    "wwn": "60080E500023BB3400001FC352D14CB2",
                    "capacity": "2147483648", "mgmtClientAttribute": 0,
                    "label": "bdm-vc-test-1", "volumeFull": false,
                    "blkSize": 512, "volumeCopyTarget": false,
                    "volumeGroupRef":
                    "0400000060080E500023BB3400001F9F52CECC3F",
                    "preferredControllerId": "070000000000000000000001",
                    "currentManager": "070000000000000000000001",
                    "applicationTagOwned": false, "status": "optimal",
                    "segmentSize": 131072, "volumeUse": "standardVolume",
                    "action": "none", "preferredManager":
                    "070000000000000000000001", "volumeHandle": 15,
                    "offline": false, "preReadRedundancyCheckEnabled": false,
                    "dssPreallocEnabled": false, "name": "bdm-vc-test-1",
                    "worldWideName": "60080E500023BB3400001FC352D14CB2",
                    "currentControllerId": "070000000000000000000001",
                    "protectionInformationCapable": false, "mapped": false,
                    "reconPriority": 1, "protectionType":
                    "type1Protection"}"""
        elif re.match("^/storage-systems/[0-9a-zA-Z]+/hardware-inventory$",
                      path):
            response.status_code = 200
            response.text = """
                   {"iscsiPorts": [{"controllerId":
                   "070000000000000000000002", "ipv4Enabled": true,
                   "ipv4Data": {"ipv4Address":
                   "0.0.0.0", "ipv4AddressConfigMethod": "configStatic",
                   "ipv4VlanId": {"isEnabled": false, "value": 0},
                   "ipv4AddressData": {"ipv4Address": "172.20.123.66",
                   "ipv4SubnetMask": "255.255.255.0", "configState":
                   "configured", "ipv4GatewayAddress": "0.0.0.0"}},
                   "tcpListenPort": 3260,
                   "interfaceRef": "2202040000000000000000000000000000000000"
                   ,"iqn":
                   "iqn.1992-01.com.lsi:2365.60080e500023c73400000000515af323"
                   }]}"""
        elif re.match("^/storage-systems/[0-9a-zA-Z]+/hosts$", path):
            response.status_code = 200
            response.text = """[{"isSAControlled": false,
            "confirmLUNMappingCreation"
            : false, "label": "stlrx300s7-55", "isLargeBlockFormatHost":
            false, "clusterRef": "8500000060080E500023C7340036035F515B78FC",
            "protectionInformationCapableAccessMethod": false,
            "ports": [], "hostRef":
            "8400000060080E500023C73400300381515BFBA3", "hostTypeIndex": 6,
            "hostSidePorts": [{"label": "NewStore", "type": "iscsi",
            "address": "iqn.1998-01.com.vmware:localhost-28a58148"}]}]"""
        elif re.match("^/storage-systems/[0-9a-zA-Z]+/host-types$", path):
            response.status_code = 200
            response.text = """[{
                      "id" : "4",
                      "code" : "AIX",
                      "name" : "AIX",
                      "index" : 4
                    }, {
                      "id" : "5",
                      "code" : "IRX",
                      "name" : "IRX",
                      "index" : 5
                    }, {
                      "id" : "6",
                      "code" : "LnxALUA",
                      "name" : "LnxALUA",
                      "index" : 6
                    }]"""
        elif re.match("^/storage-systems/[0-9a-zA-Z]+/snapshot-groups$", path):
            response.status_code = 200
            response.text = """[]"""
        elif re.match("^/storage-systems/[0-9a-zA-Z]+/snapshot-images$", path):
            response.status_code = 200
            response.text = """[]"""
        elif re.match("^/storage-systems/[0-9a-zA-Z]+/storage-pools$", path):
            response.status_code = 200
            response.text = """[ {"protectionInformationCapabilities":
            {"protectionInformationCapable": true, "protectionType":
            "type2Protection"}, "raidLevel": "raidDiskPool", "reserved1":
            "000000000000000000000000", "reserved2": "", "isInaccessible":
            false, "label": "DDP", "state": "complete", "usage":
            "standard", "offline": false, "drawerLossProtection": false,
            "trayLossProtection": false, "securityType": "capable",
            "volumeGroupRef": "0400000060080E500023BB3400001F9F52CECC3F",
            "driveBlockFormat": "__UNDEFINED", "usedSpace": "81604378624",
            "volumeGroupData": {"type": "diskPool", "diskPoolData":
            {"criticalReconstructPriority": "highest",
            "poolUtilizationState": "utilizationOptimal",
            "reconstructionReservedDriveCountCurrent": 3, "allocGranularity":
            "4294967296", "degradedReconstructPriority": "high",
            "backgroundOperationPriority": "low",
            "reconstructionReservedAmt": "897111293952", "unusableCapacity":
            "0", "reconstructionReservedDriveCount": 1,
            "poolUtilizationWarningThreshold": 50,
            "poolUtilizationCriticalThreshold": 85}}, "spindleSpeed": 10000,
            "worldWideName": "60080E500023BB3400001F9F52CECC3F",
            "spindleSpeedMatch": true, "totalRaidedSpace": "17273253317836",
            "sequenceNum": 2, "protectionInformationCapable": false}]"""
        elif re.match("^/storage-systems$", path):
            response.status_code = 200
            response.text = """[ {"freePoolSpace": 11142431623168,
                "driveCount": 24,
                "hostSparesUsed": 0, "id":
                "1fa6efb5-f07b-4de4-9f0e-52e5f7ff5d1b",
                "hotSpareSizeAsString": "0", "wwn":
                "60080E500023C73400000000515AF323", "parameters":
                {"minVolSize": 1048576, "maxSnapshotsPerBase": 16,
                "maxDrives": 192, "maxVolumes": 512, "maxVolumesPerGroup":
                256, "maxMirrors": 0, "maxMappingsPerVolume": 1,
                "maxMappableLuns": 256, "maxVolCopys": 511,
                "maxSnapshots":
                256}, "hotSpareCount": 0, "hostSpareCountInStandby": 0,
                "status": "needsattn", "trayCount": 1,
                "usedPoolSpaceAsString": "5313000380416",
                "ip2": "10.63.165.216", "ip1": "10.63.165.215",
                "freePoolSpaceAsString": "11142431623168",
                "types": "SAS",
                "name": "stle2600-7_8", "hotSpareSize": 0,
                "usedPoolSpace":
                5313000380416, "driveTypes": ["sas"],
                "unconfiguredSpaceByDriveType": {},
                "unconfiguredSpaceAsStrings": "0", "model": "2650",
                "unconfiguredSpace": 0}]"""
        elif re.match("^/storage-systems/[0-9a-zA-Z]+$", path):
            response.status_code = 200
            response.text = """{"freePoolSpace": 11142431623168,
                "driveCount": 24,
                "hostSparesUsed": 0, "id":
                "1fa6efb5-f07b-4de4-9f0e-52e5f7ff5d1b",
                "hotSpareSizeAsString": "0", "wwn":
                "60080E500023C73400000000515AF323", "parameters":
                {"minVolSize": 1048576, "maxSnapshotsPerBase": 16,
                "maxDrives": 192, "maxVolumes": 512, "maxVolumesPerGroup":
                256, "maxMirrors": 0, "maxMappingsPerVolume": 1,
                "maxMappableLuns": 256, "maxVolCopys": 511,
                "maxSnapshots":
                256}, "hotSpareCount": 0, "hostSpareCountInStandby": 0,
                "status": "needsattn", "trayCount": 1,
                "usedPoolSpaceAsString": "5313000380416",
                "ip2": "10.63.165.216", "ip1": "10.63.165.215",
                "freePoolSpaceAsString": "11142431623168",
                "types": "SAS",
                "name": "stle2600-7_8", "hotSpareSize": 0,
                "usedPoolSpace":
                5313000380416, "driveTypes": ["sas"],
                "unconfiguredSpaceByDriveType": {},
                "unconfiguredSpaceAsStrings": "0", "model": "2650",
                "unconfiguredSpace": 0}"""
        elif re.match("^/storage-systems/[0-9a-zA-Z]+/volume-copy-jobs"
                      "/[0-9a-zA-Z]+$", path):
            response.status_code = 200
            response.text = """{"status": "complete",
            "cloneCopy": true, "pgRef":
            "3300000060080E500023C73400000ACA52D29454", "volcopyHandle":49160
            , "idleTargetWriteProt": true, "copyPriority": "priority2",
            "volcopyRef": "1800000060080E500023C73400000ACF52D29466",
            "worldWideName": "60080E500023C73400000ACF52D29466",
            "copyCompleteTime": "0", "sourceVolume":
            "3500000060080E500023C73400000ACE52D29462", "currentManager":
            "070000000000000000000002", "copyStartTime": "1389551671",
            "reserved1": "00000000", "targetVolume":
            "0200000060080E500023C73400000A8C52D10675"}"""
        elif re.match("^/storage-systems/[0-9a-zA-Z]+/volume-mappings$", path):
            response.status_code = 200
            response.text = """[
                  {
                    "lunMappingRef":"8800000000000000000000000000000000000000",
                    "lun": 0,
                    "ssid": 16384,
                    "perms": 15,
                    "volumeRef": "0200000060080E500023BB34000003FB515C2293",
                    "type": "all",
                    "mapRef": "8400000060080E500023C73400300381515BFBA3"
                    }]
                  """
        else:
            # Unknown API
            response.status_code = 500

        return response

    def do_POST(self, path, params, data, headers):
        """Respond to a POST request."""

        response = FakeEseriesResponse()
        if "/devmgr/vn" not in path:
            response.status_code = 404
        data = json.loads(data) if data else None
        (__, ___, path) = path.partition("/devmgr/vn")
        if re.match("^/storage-systems/[0-9a-zA-Z]+/volumes$", path):
            response.status_code = 200
            text_json = json.loads("""
                    {"extremeProtection": false, "pitBaseVolume": true,
                    "dssMaxSegmentSize": 131072,
                    "totalSizeInBytes": "1073741824", "raidLevel": "raid6",
                    "volumeRef": "0200000060080E500023BB34000003FB515C2293",
                    "listOfMappings": [], "sectorOffset": "15",
                    "id": "0200000060080E500023BB34000003FB515C2293",
                    "wwn": "60080E500023BB3400001FC352D14CB2",
                    "capacity": "2147483648", "mgmtClientAttribute": 0,
                    "label": "CFDXJ67BLJH25DXCZFZD4NSF54",
                    "volumeFull": false,
                    "blkSize": 512, "volumeCopyTarget": false,
                    "volumeGroupRef":
                    "0400000060080E500023BB3400001F9F52CECC3F",
                    "preferredControllerId": "070000000000000000000001",
                    "currentManager": "070000000000000000000001",
                    "applicationTagOwned": false, "status": "optimal",
                    "segmentSize": 131072, "volumeUse": "standardVolume",
                    "action": "none", "preferredManager":
                    "070000000000000000000001", "volumeHandle": 15,
                    "offline": false, "preReadRedundancyCheckEnabled": false,
                    "dssPreallocEnabled": false, "name": "bdm-vc-test-1",
                    "worldWideName": "60080E500023BB3400001FC352D14CB2",
                    "currentControllerId": "070000000000000000000001",
                    "protectionInformationCapable": false, "mapped": false,
                    "reconPriority": 1, "protectionType":
                    "type1Protection"}""")
            text_json['label'] = data['name']
            text_json['name'] = data['name']
            text_json['volumeRef'] = data['name']
            text_json['id'] = data['name']
            response.text = json.dumps(text_json)
        elif re.match("^/storage-systems/[0-9a-zA-Z]+/volume-mappings$", path):
            response.status_code = 200
            text_json = json.loads("""
                  {
                    "lunMappingRef":"8800000000000000000000000000000000000000",
                    "lun": 0,
                    "ssid": 16384,
                    "perms": 15,
                    "volumeRef": "0200000060080E500023BB34000003FB515C2293",
                    "type": "all",
                    "mapRef": "8400000060080E500023C73400300381515BFBA3"
                    }
                  """)
            text_json['volumeRef'] = data['mappableObjectId']
            text_json['mapRef'] = data['targetId']
            response.text = json.dumps(text_json)
        elif re.match("^/storage-systems/[0-9a-zA-Z]+/hosts$", path):
            response.status_code = 200
            response.text = """{"isSAControlled": false,
            "confirmLUNMappingCreation"
            : false, "label": "stlrx300s7-55", "isLargeBlockFormatHost":
            false, "clusterRef": "8500000060080E500023C7340036035F515B78FC",
            "protectionInformationCapableAccessMethod": false,
            "ports": [], "hostRef":
            "8400000060080E500023C73400300381515BFBA3", "hostTypeIndex": 10,
            "hostSidePorts": [{"label": "NewStore", "type": "iscsi",
            "address": "iqn.1998-01.com.vmware:localhost-28a58148"}]}"""
        elif re.match("^/storage-systems/[0-9a-zA-Z]+/snapshot-groups$", path):
            response.status_code = 200
            text_json = json.loads("""{"status": "optimal",
                "autoDeleteLimit": 0,
                "maxRepositoryCapacity": "-65536", "rollbackStatus": "none"
                , "unusableRepositoryCapacity": "0", "pitGroupRef":
                "3300000060080E500023C7340000098D5294AC9A", "clusterSize":
                65536, "label": "C6JICISVHNG2TFZX4XB5ZWL7O",
                "maxBaseCapacity":
                "476187142128128", "repositoryVolume":
                "3600000060080E500023BB3400001FA952CEF12C",
                "fullWarnThreshold": 99, "repFullPolicy": "purgepit",
                "action": "none", "rollbackPriority": "medium",
                "creationPendingStatus": "none", "consistencyGroupRef":
                "0000000000000000000000000000000000000000", "volumeHandle":
                49153, "consistencyGroup": false, "baseVolume":
                "0200000060080E500023C734000009825294A534"}""")
            text_json['label'] = data['name']
            text_json['name'] = data['name']
            text_json['pitGroupRef'] = data['name']
            text_json['id'] = data['name']
            text_json['baseVolume'] = data['baseMappableObjectId']
            response.text = json.dumps(text_json)
        elif re.match("^/storage-systems/[0-9a-zA-Z]+/snapshot-images$", path):
            response.status_code = 200
            text_json = json.loads("""{"status": "optimal",
            "pitCapacity": "2147483648",
            "pitTimestamp": "1389315375", "pitGroupRef":
            "3300000060080E500023C7340000098D5294AC9A", "creationMethod":
            "user", "repositoryCapacityUtilization": "2818048",
            "activeCOW": true, "isRollbackSource": false, "pitRef":
            "3400000060080E500023BB3400631F335294A5A8",
            "pitSequenceNumber": "19"}""")
            text_json['label'] = data['groupId']
            text_json['name'] = data['groupId']
            text_json['id'] = data['groupId']
            text_json['pitGroupRef'] = data['groupId']
            response.text = json.dumps(text_json)
        elif re.match("^/storage-systems/[0-9a-zA-Z]+/snapshot-volumes$",
                      path):
            response.status_code = 200
            text_json = json.loads("""{"unusableRepositoryCapacity": "0",
            "totalSizeInBytes":
            "-1", "worldWideName": "60080E500023BB3400001FAD52CEF2F5",
            "boundToPIT": true, "wwn":
            "60080E500023BB3400001FAD52CEF2F5", "id":
            "3500000060080E500023BB3400001FAD52CEF2F5",
            "baseVol": "0200000060080E500023BB3400001FA352CECCAE",
            "label": "bdm-pv-1", "volumeFull": false,
            "preferredControllerId": "070000000000000000000001", "offline":
            false, "viewSequenceNumber": "10", "status": "optimal",
            "viewRef": "3500000060080E500023BB3400001FAD52CEF2F5",
            "mapped": false, "accessMode": "readOnly", "viewTime":
            "1389315613", "repositoryVolume":
            "0000000000000000000000000000000000000000", "preferredManager":
            "070000000000000000000001", "volumeHandle": 16385,
            "currentManager": "070000000000000000000001",
            "maxRepositoryCapacity": "0", "name": "bdm-pv-1",
            "fullWarnThreshold": 0, "currentControllerId":
            "070000000000000000000001", "basePIT":
            "3400000060080E500023BB3400631F335294A5A8", "clusterSize":
            0, "mgmtClientAttribute": 0}""")
            text_json['label'] = data['name']
            text_json['name'] = data['name']
            text_json['id'] = data['name']
            text_json['basePIT'] = data['snapshotImageId']
            text_json['baseVol'] = data['baseMappableObjectId']
            response.text = json.dumps(text_json)
        elif re.match("^/storage-systems$", path):
            response.status_code = 200
            response.text = """{"freePoolSpace": "17055871480319",
            "driveCount": 24,
            "wwn": "60080E500023C73400000000515AF323", "id": "1",
            "hotSpareSizeAsString": "0", "hostSparesUsed": 0, "types": "",
            "hostSpareCountInStandby": 0, "status": "optimal", "trayCount":
            1, "usedPoolSpaceAsString": "37452115456", "ip2":
            "10.63.165.216", "ip1": "10.63.165.215",
            "freePoolSpaceAsString": "17055871480319", "hotSpareCount": 0,
            "hotSpareSize": "0", "name": "stle2600-7_8", "usedPoolSpace":
            "37452115456", "driveTypes": ["sas"],
            "unconfiguredSpaceByDriveType": {}, "unconfiguredSpaceAsStrings":
            "0", "model": "2650", "unconfiguredSpace": "0"}"""
        elif re.match("^/storage-systems/[0-9a-zA-Z]+$",
                      path):
            response.status_code = 200
        elif re.match("^/storage-systems/[0-9a-zA-Z]+/volume-copy-jobs$",
                      path):
            response.status_code = 200
            response.text = """{"status": "complete", "cloneCopy": true,
            "pgRef":
            "3300000060080E500023C73400000ACA52D29454", "volcopyHandle":49160
            , "idleTargetWriteProt": true, "copyPriority": "priority2",
            "volcopyRef": "1800000060080E500023C73400000ACF52D29466",
            "worldWideName": "60080E500023C73400000ACF52D29466",
            "copyCompleteTime": "0", "sourceVolume":
            "3500000060080E500023C73400000ACE52D29462", "currentManager":
            "070000000000000000000002", "copyStartTime": "1389551671",
            "reserved1": "00000000", "targetVolume":
            "0200000060080E500023C73400000A8C52D10675"}"""
        elif re.match("^/storage-systems/[0-9a-zA-Z]+/volumes/[0-9A-Za-z]+$",
                      path):
            response.status_code = 200
            response.text = """{"extremeProtection": false,
                    "pitBaseVolume": true,
                    "dssMaxSegmentSize": 131072,
                    "totalSizeInBytes": "1073741824", "raidLevel": "raid6",
                    "volumeRef": "0200000060080E500023BB34000003FB515C2293",
                    "listOfMappings": [], "sectorOffset": "15",
                    "id": "0200000060080E500023BB34000003FB515C2293",
                    "wwn": "60080E500023BB3400001FC352D14CB2",
                    "capacity": "2147483648", "mgmtClientAttribute": 0,
                    "label": "rename",
                    "volumeFull": false,
                    "blkSize": 512, "volumeCopyTarget": false,
                    "volumeGroupRef":
                    "0400000060080E500023BB3400001F9F52CECC3F",
                    "preferredControllerId": "070000000000000000000001",
                    "currentManager": "070000000000000000000001",
                    "applicationTagOwned": false, "status": "optimal",
                    "segmentSize": 131072, "volumeUse": "standardVolume",
                    "action": "none", "preferredManager":
                    "070000000000000000000001", "volumeHandle": 15,
                    "offline": false, "preReadRedundancyCheckEnabled": false,
                    "dssPreallocEnabled": false, "name": "bdm-vc-test-1",
                    "worldWideName": "60080E500023BB3400001FC352D14CB2",
                    "currentControllerId": "070000000000000000000001",
                    "protectionInformationCapable": false, "mapped": false,
                    "reconPriority": 1, "protectionType":
                    "type1Protection"}"""
        else:
            # Unknown API
            response.status_code = 500

        return response

    def do_DELETE(self, path, params, data, headers):
        """Respond to a DELETE request."""

        response = FakeEseriesResponse()
        if "/devmgr/vn" not in path:
            response.status_code = 500

        (__, ___, path) = path.partition("/devmgr/vn")
        if re.match("^/storage-systems/[0-9a-zA-Z]+/snapshot-images"
                    "/[0-9A-Za-z]+$", path):
            code = 204
        elif re.match("^/storage-systems/[0-9a-zA-Z]+/snapshot-groups"
                      "/[0-9A-Za-z]+$", path):
            code = 204
        elif re.match("^/storage-systems/[0-9a-zA-Z]+/snapshot-volumes"
                      "/[0-9A-Za-z]+$", path):
            code = 204
        elif re.match("^/storage-systems/[0-9a-zA-Z]+/volume-copy-jobs"
                      "/[0-9A-Za-z]+$", path):
            code = 204
        elif re.match("^/storage-systems/[0-9a-zA-Z]+/volumes"
                      "/[0-9A-Za-z]+$", path):
            code = 204
        elif re.match("^/storage-systems/[0-9a-zA-Z]+/volume-mappings/"
                      "[0-9a-zA-Z]+$", path):
            code = 204
        else:
            code = 500

        response.status_code = code
        return response


class FakeEseriesHTTPSession(object):
    """A fake requests.Session for netapp tests.
    """
    def __init__(self):
        self.handler = FakeEseriesServerHandler()

    def request(self, method, url, params, data, headers, timeout, verify):
        address = '127.0.0.1:80'
        (__, ___, path) = url.partition(address)
        if method.upper() == 'GET':
            return self.handler.do_GET(path, params, data, headers)
        elif method.upper() == 'POST':
            return self.handler.do_POST(path, params, data, headers)
        elif method.upper() == 'DELETE':
            return self.handler.do_DELETE(path, params, data, headers)
        else:
            raise exception.Invalid()


class NetAppEseriesIscsiDriverTestCase(test.TestCase):
    """Test case for NetApp e-series iscsi driver."""

    volume = {'id': '114774fb-e15a-4fae-8ee2-c9723e3645ef', 'size': 1,
              'volume_name': 'lun1', 'host': 'hostname@backend#DDP',
              'os_type': 'linux', 'provider_location': 'lun1',
              'id': '114774fb-e15a-4fae-8ee2-c9723e3645ef',
              'provider_auth': 'provider a b', 'project_id': 'project',
              'display_name': None, 'display_description': 'lun1',
              'volume_type_id': None}
    snapshot = {'id': '17928122-553b-4da9-9737-e5c3dcd97f75',
                'volume_id': '114774fb-e15a-4fae-8ee2-c9723e3645ef',
                'size': 2, 'volume_name': 'lun1',
                'volume_size': 2, 'project_id': 'project',
                'display_name': None, 'display_description': 'lun1',
                'volume_type_id': None}
    volume_sec = {'id': 'b6c01641-8955-4917-a5e3-077147478575',
                  'size': 2, 'volume_name': 'lun1',
                  'os_type': 'linux', 'provider_location': 'lun1',
                  'id': 'b6c01641-8955-4917-a5e3-077147478575',
                  'provider_auth': None, 'project_id': 'project',
                  'display_name': None, 'display_description': 'lun1',
                  'volume_type_id': None}
    volume_clone = {'id': 'b4b24b27-c716-4647-b66d-8b93ead770a5', 'size': 3,
                    'volume_name': 'lun1',
                    'os_type': 'linux', 'provider_location': 'cl_sm',
                    'id': 'b4b24b27-c716-4647-b66d-8b93ead770a5',
                    'provider_auth': None,
                    'project_id': 'project', 'display_name': None,
                    'display_description': 'lun1',
                    'volume_type_id': None}
    volume_clone_large = {'id': 'f6ef5bf5-e24f-4cbb-b4c4-11d631d6e553',
                          'size': 6, 'volume_name': 'lun1',
                          'os_type': 'linux', 'provider_location': 'cl_lg',
                          'id': 'f6ef5bf5-e24f-4cbb-b4c4-11d631d6e553',
                          'provider_auth': None,
                          'project_id': 'project', 'display_name': None,
                          'display_description': 'lun1',
                          'volume_type_id': None}
    fake_eseries_volume_label = na_utils.convert_uuid_to_es_fmt(volume['id'])
    connector = {'initiator': 'iqn.1998-01.com.vmware:localhost-28a58148'}
    fake_size_gb = volume['size']
    fake_eseries_pool_label = 'DDP'

    def setUp(self):
        super(NetAppEseriesIscsiDriverTestCase, self).setUp()
        self._custom_setup()

    def _custom_setup(self):
        self.mock_object(na_utils, 'OpenStackInfo')
        configuration = self._set_config(create_configuration())
        self.driver = common.NetAppDriver(configuration=configuration)
        self.mock_object(requests, 'Session', FakeEseriesHTTPSession)
        self.driver.do_setup(context='context')
        self.driver.check_for_setup_error()

    def _set_config(self, configuration):
        configuration.netapp_storage_family = 'eseries'
        configuration.netapp_storage_protocol = 'iscsi'
        configuration.netapp_transport_type = 'http'
        configuration.netapp_server_hostname = '127.0.0.1'
        configuration.netapp_server_port = None
        configuration.netapp_webservice_path = '/devmgr/vn'
        configuration.netapp_controller_ips = '127.0.0.2,127.0.0.3'
        configuration.netapp_sa_password = 'pass1234'
        configuration.netapp_login = 'rw'
        configuration.netapp_password = 'rw'
        configuration.netapp_storage_pools = 'DDP'
        return configuration

    def test_embedded_mode(self):
        configuration = self._set_config(create_configuration())
        configuration.netapp_controller_ips = '127.0.0.1,127.0.0.3'
        driver = common.NetAppDriver(configuration=configuration)
        driver.do_setup(context='context')
        self.assertEqual(driver._client.get_system_id(),
                         '1fa6efb5-f07b-4de4-9f0e-52e5f7ff5d1b')

    def test_check_system_pwd_not_sync(self):
        def list_system():
            if getattr(self, 'test_count', None):
                self.test_count = 1
                return {'status': 'passwordoutofsync'}
            return {'status': 'needsAttention'}

        self.driver._client.list_storage_system = mock.Mock(wraps=list_system)
        result = self.driver._check_storage_system()
        self.assertTrue(result)

    def test_connect(self):
        self.driver.check_for_setup_error()

    def test_create_destroy(self):
        self.driver.create_volume(self.volume)
        self.driver.delete_volume(self.volume)

    def test_create_vol_snapshot_destroy(self):
        self.driver.create_volume(self.volume)
        self.driver.create_snapshot(self.snapshot)
        self.driver.create_volume_from_snapshot(self.volume_sec, self.snapshot)
        self.driver.delete_snapshot(self.snapshot)
        self.driver.delete_volume(self.volume)

    def test_map_unmap(self):
        self.driver.create_volume(self.volume)
        connection_info = self.driver.initialize_connection(self.volume,
                                                            self.connector)
        self.assertEqual(connection_info['driver_volume_type'], 'iscsi')
        properties = connection_info.get('data')
        self.assertIsNotNone(properties, 'Target portal is none')
        self.driver.terminate_connection(self.volume, self.connector)
        self.driver.delete_volume(self.volume)

    def test_map_already_mapped_same_host(self):
        self.driver.create_volume(self.volume)

        maps = [{'lunMappingRef': 'hdkjsdhjsdh',
                 'mapRef': '8400000060080E500023C73400300381515BFBA3',
                 'volumeRef': '0200000060080E500023BB34000003FB515C2293',
                 'lun': 2}]
        self.driver._get_host_mapping_for_vol_frm_array = mock.Mock(
            return_value=maps)
        self.driver._get_free_lun = mock.Mock()
        info = self.driver.initialize_connection(self.volume, self.connector)
        self.assertEqual(
            self.driver._get_host_mapping_for_vol_frm_array.call_count, 1)
        self.assertEqual(self.driver._get_free_lun.call_count, 0)
        self.assertEqual(info['driver_volume_type'], 'iscsi')
        properties = info.get('data')
        self.assertIsNotNone(properties, 'Target portal is none')
        self.driver.terminate_connection(self.volume, self.connector)
        self.driver.delete_volume(self.volume)

    def test_map_already_mapped_diff_host(self):
        self.driver.create_volume(self.volume)

        maps = [{'lunMappingRef': 'hdkjsdhjsdh',
                 'mapRef': '7400000060080E500023C73400300381515BFBA3',
                 'volumeRef': 'CFDXJ67BLJH25DXCZFZD4NSF54',
                 'lun': 2}]
        self.driver._get_host_mapping_for_vol_frm_array = mock.Mock(
            return_value=maps)
        self.driver._get_vol_mapping_for_host_frm_array = mock.Mock(
            return_value=[])
        self.driver._get_free_lun = mock.Mock(return_value=0)
        self.driver._del_vol_mapping_frm_cache = mock.Mock()
        info = self.driver.initialize_connection(self.volume, self.connector)
        self.assertEqual(
            self.driver._get_vol_mapping_for_host_frm_array.call_count, 1)
        self.assertEqual(
            self.driver._get_host_mapping_for_vol_frm_array.call_count, 1)
        self.assertEqual(self.driver._get_free_lun.call_count, 1)
        self.assertEqual(self.driver._del_vol_mapping_frm_cache.call_count, 1)
        self.assertEqual(info['driver_volume_type'], 'iscsi')
        properties = info.get('data')
        self.assertIsNotNone(properties, 'Target portal is none')
        self.driver.terminate_connection(self.volume, self.connector)
        self.driver.delete_volume(self.volume)

    def test_cloned_volume_destroy(self):
        self.driver.create_volume(self.volume)
        self.driver.create_cloned_volume(self.snapshot, self.volume)
        self.driver.delete_volume(self.volume)

    def test_map_by_creating_host(self):
        self.driver.create_volume(self.volume)
        connector_new = {'initiator': 'iqn.1993-08.org.debian:01:1001'}
        connection_info = self.driver.initialize_connection(self.volume,
                                                            connector_new)
        self.assertEqual(connection_info['driver_volume_type'], 'iscsi')
        properties = connection_info.get('data')
        self.assertIsNotNone(properties, 'Target portal is none')

    def test_vol_stats(self):
        self.driver.get_volume_stats(refresh=True)

    def test_create_vol_snapshot_diff_size_resize(self):
        self.driver.create_volume(self.volume)
        self.driver.create_snapshot(self.snapshot)
        self.driver.create_volume_from_snapshot(
            self.volume_clone, self.snapshot)
        self.driver.delete_snapshot(self.snapshot)
        self.driver.delete_volume(self.volume)

    def test_create_vol_snapshot_diff_size_subclone(self):
        self.driver.create_volume(self.volume)
        self.driver.create_snapshot(self.snapshot)
        self.driver.create_volume_from_snapshot(
            self.volume_clone_large, self.snapshot)
        self.driver.delete_snapshot(self.snapshot)
        self.driver.delete_volume(self.volume)

    @mock.patch.object(iscsi.Driver, '_get_volume',
                       mock.Mock(return_value={'volumeGroupRef': 'fake_ref'}))
    def test_get_pool(self):
        self.driver._objects['pools'] = [{'volumeGroupRef': 'fake_ref',
                                          'label': 'ddp1'}]
        pool = self.driver.get_pool({'id': 'fake-uuid'})
        self.assertEqual(pool, 'ddp1')

    @mock.patch.object(iscsi.Driver, '_get_volume',
                       mock.Mock(return_value={'volumeGroupRef': 'fake_ref'}))
    def test_get_pool_no_pools(self):
        self.driver._objects['pools'] = []
        pool = self.driver.get_pool({'id': 'fake-uuid'})
        self.assertEqual(pool, None)

    @mock.patch.object(iscsi.Driver, '_get_volume',
                       mock.Mock(return_value={'volumeGroupRef': 'fake_ref'}))
    def test_get_pool_no_match(self):
        self.driver._objects['pools'] = [{'volumeGroupRef': 'fake_ref2',
                                          'label': 'ddp2'}]
        pool = self.driver.get_pool({'id': 'fake-uuid'})
        self.assertEqual(pool, None)

    @mock.patch.object(iscsi.Driver, '_create_volume', mock.Mock())
    def test_create_volume(self):
        self.driver.create_volume(self.volume)
        self.driver._create_volume.assert_called_with(
            'DDP', self.fake_eseries_volume_label, self.volume['size'])

    def test_create_volume_no_pool_provided_by_scheduler(self):
        volume = copy.deepcopy(self.volume)
        volume['host'] = "host@backend"  # missing pool
        self.assertRaises(exception.InvalidHost, self.driver.create_volume,
                          volume)

    @mock.patch.object(client.RestClient, 'list_storage_pools')
    def test_helper_create_volume_fail(self, fake_list_pools):
        fake_pool = {}
        fake_pool['label'] = self.fake_eseries_pool_label
        fake_pool['volumeGroupRef'] = 'foo'
        fake_pools = [fake_pool]
        fake_list_pools.return_value = fake_pools
        wrong_eseries_pool_label = 'hostname@backend'
        self.assertRaises(exception.NetAppDriverException,
                          self.driver._create_volume, wrong_eseries_pool_label,
                          self.fake_eseries_volume_label, self.fake_size_gb)

    @mock.patch.object(driver_log, 'info')
    @mock.patch.object(client.RestClient, 'list_storage_pools')
    @mock.patch.object(client.RestClient, 'create_volume',
                       mock.MagicMock(return_value='CorrectVolume'))
    def test_helper_create_volume(self, storage_pools, log_info):
        fake_pool = {}
        fake_pool['label'] = self.fake_eseries_pool_label
        fake_pool['volumeGroupRef'] = 'foo'
        fake_pools = [fake_pool]
        storage_pools.return_value = fake_pools
        drv = self.driver
        storage_vol = drv.driver._create_volume(self.fake_eseries_pool_label,
                                                self.fake_eseries_volume_label,
                                                self.fake_size_gb)
        log_info.assert_called_once_with("Created volume with label %s.",
                                         self.fake_eseries_volume_label)
        self.assertEqual('CorrectVolume', storage_vol)

    @mock.patch.object(client.RestClient, 'list_storage_pools')
    @mock.patch.object(client.RestClient, 'create_volume',
                       mock.MagicMock(
                           side_effect=exception.NetAppDriverException))
    @mock.patch.object(driver_log, 'info', mock.Mock())
    def test_create_volume_check_exception(self, fake_list_pools):
        fake_pool = {}
        fake_pool['label'] = self.fake_eseries_pool_label
        fake_pool['volumeGroupRef'] = 'foo'
        fake_pools = [fake_pool]
        fake_list_pools.return_value = fake_pools
        self.assertRaises(exception.NetAppDriverException,
                          self.driver._create_volume,
                          self.fake_eseries_pool_label,
                          self.fake_eseries_volume_label, self.fake_size_gb)

    def test_portal_for_vol_controller(self):
        volume = {'id': 'vol_id', 'currentManager': 'ctrl1'}
        vol_nomatch = {'id': 'vol_id', 'currentManager': 'ctrl3'}
        portals = [{'controller': 'ctrl2', 'iqn': 'iqn2'},
                   {'controller': 'ctrl1', 'iqn': 'iqn1'}]
        portal = self.driver._get_iscsi_portal_for_vol(volume, portals)
        self.assertEqual(portal, {'controller': 'ctrl1', 'iqn': 'iqn1'})
        portal = self.driver._get_iscsi_portal_for_vol(vol_nomatch, portals)
        self.assertEqual(portal, {'controller': 'ctrl2', 'iqn': 'iqn2'})

    def test_portal_for_vol_any_false(self):
        vol_nomatch = {'id': 'vol_id', 'currentManager': 'ctrl3'}
        portals = [{'controller': 'ctrl2', 'iqn': 'iqn2'},
                   {'controller': 'ctrl1', 'iqn': 'iqn1'}]
        self.assertRaises(exception.NetAppDriverException,
                          self.driver._get_iscsi_portal_for_vol,
                          vol_nomatch, portals, False)

    def test_get_host_right_type(self):
        self.driver._get_host_with_port = mock.Mock(
            return_value={'hostTypeIndex': 2, 'name': 'test'})
        self.driver._get_host_type_definition = mock.Mock(
            return_value={'index': 2, 'name': 'LnxALUA'})
        host = self.driver._get_or_create_host('port', 'LinuxALUA')
        self.assertEqual(host, {'hostTypeIndex': 2, 'name': 'test'})
        self.driver._get_host_with_port.assert_called_once_with('port')
        self.driver._get_host_type_definition.assert_called_once_with(
            'LinuxALUA')

    def test_get_host_update_type(self):
        self.driver._get_host_with_port = mock.Mock(
            return_value={'hostTypeIndex': 2, 'hostRef': 'test'})
        self.driver._get_host_type_definition = mock.Mock(
            return_value={'index': 3, 'name': 'LnxALUA'})
        self.driver._client.update_host_type = mock.Mock(
            return_value={'hostTypeIndex': 3, 'hostRef': 'test'})
        host = self.driver._get_or_create_host('port', 'LinuxALUA')
        self.assertEqual(host, {'hostTypeIndex': 3, 'hostRef': 'test'})
        self.driver._get_host_with_port.assert_called_once_with('port')
        self.driver._get_host_type_definition.assert_called_once_with(
            'LinuxALUA')
        self.assertEqual(self.driver._client.update_host_type.call_count, 1)

    def test_get_host_update_type_failed(self):
        self.driver._get_host_with_port = mock.Mock(
            return_value={'hostTypeIndex': 2, 'hostRef': 'test',
                          'label': 'test'})
        self.driver._get_host_type_definition = mock.Mock(
            return_value={'index': 3, 'name': 'LnxALUA'})
        self.driver._client.update_host_type = mock.Mock(
            side_effect=exception.NetAppDriverException)
        host = self.driver._get_or_create_host('port', 'LinuxALUA')
        self.assertEqual(host, {'hostTypeIndex': 2, 'hostRef': 'test',
                                'label': 'test'})
        self.driver._get_host_with_port.assert_called_once_with('port')
        self.driver._get_host_type_definition.assert_called_once_with(
            'LinuxALUA')
        self.assertEqual(self.driver._client.update_host_type.call_count, 1)

    def test_get_host_not_found(self):
        self.driver._get_host_with_port = mock.Mock(
            side_effect=exception.NotFound)
        self.driver._create_host = mock.Mock()
        self.driver._get_or_create_host('port', 'LnxALUA')
        self.driver._get_host_with_port.assert_called_once_with('port')
        self.driver._create_host.assert_called_once_with('port', 'LnxALUA')

    def test_setup_error_unsupported_host_type(self):
        configuration = self._set_config(create_configuration())
        configuration.netapp_eseries_host_type = 'garbage'
        driver = common.NetAppDriver(configuration=configuration)
        self.assertRaises(exception.NetAppDriverException,
<<<<<<< HEAD
                          driver.check_for_setup_error)
=======
                          driver.check_for_setup_error)

    def test_setup_good_controller_ip(self):
        configuration = self._set_config(create_configuration())
        configuration.netapp_controller_ips = '127.0.0.1'
        driver = common.NetAppDriver(configuration=configuration)
        driver._check_mode_get_or_register_storage_system

    def test_setup_good_controller_ips(self):
        configuration = self._set_config(create_configuration())
        configuration.netapp_controller_ips = '127.0.0.2,127.0.0.1'
        driver = common.NetAppDriver(configuration=configuration)
        driver._check_mode_get_or_register_storage_system

    def test_setup_missing_controller_ip(self):
        configuration = self._set_config(create_configuration())
        configuration.netapp_controller_ips = None
        driver = common.NetAppDriver(configuration=configuration)
        self.assertRaises(exception.InvalidInput,
                          driver.do_setup, context='context')

    def test_setup_error_invalid_controller_ip(self):
        configuration = self._set_config(create_configuration())
        configuration.netapp_controller_ips = '987.65.43.21'
        driver = common.NetAppDriver(configuration=configuration)
        self.assertRaises(exception.NoValidHost,
                          driver._check_mode_get_or_register_storage_system)

    def test_setup_error_invalid_first_controller_ip(self):
        configuration = self._set_config(create_configuration())
        configuration.netapp_controller_ips = '987.65.43.21,127.0.0.1'
        driver = common.NetAppDriver(configuration=configuration)
        self.assertRaises(exception.NoValidHost,
                          driver._check_mode_get_or_register_storage_system)

    def test_setup_error_invalid_second_controller_ip(self):
        configuration = self._set_config(create_configuration())
        configuration.netapp_controller_ips = '127.0.0.1,987.65.43.21'
        driver = common.NetAppDriver(configuration=configuration)
        self.assertRaises(exception.NoValidHost,
                          driver._check_mode_get_or_register_storage_system)

    def test_setup_error_invalid_both_controller_ips(self):
        configuration = self._set_config(create_configuration())
        configuration.netapp_controller_ips = '564.124.1231.1,987.65.43.21'
        driver = common.NetAppDriver(configuration=configuration)
        self.assertRaises(exception.NoValidHost,
                          driver._check_mode_get_or_register_storage_system)

    def test_do_setup_all_default(self):
        configuration = self._set_config(create_configuration())
        driver = common.NetAppDriver(configuration=configuration)
        driver._check_mode_get_or_register_storage_system = mock.Mock()
        driver.do_setup(context='context')
        url = urlparse.urlparse(driver._client._endpoint)
        port = url.port
        scheme = url.scheme
        self.assertEqual(8080, port)
        self.assertEqual('http', scheme)

    def test_do_setup_http_default_port(self):
        configuration = self._set_config(create_configuration())
        configuration.netapp_transport_type = 'http'
        driver = common.NetAppDriver(configuration=configuration)
        driver._check_mode_get_or_register_storage_system = mock.Mock()
        driver.do_setup(context='context')
        url = urlparse.urlparse(driver._client._endpoint)
        port = url.port
        scheme = url.scheme
        self.assertEqual(8080, port)
        self.assertEqual('http', scheme)

    def test_do_setup_https_default_port(self):
        configuration = self._set_config(create_configuration())
        configuration.netapp_transport_type = 'https'
        driver = common.NetAppDriver(configuration=configuration)
        driver._check_mode_get_or_register_storage_system = mock.Mock()
        driver.do_setup(context='context')
        url = urlparse.urlparse(driver._client._endpoint)
        port = url.port
        scheme = url.scheme
        self.assertEqual(8443, port)
        self.assertEqual('https', scheme)

    def test_do_setup_http_non_default_port(self):
        configuration = self._set_config(create_configuration())
        configuration.netapp_server_port = 81
        driver = common.NetAppDriver(configuration=configuration)
        driver._check_mode_get_or_register_storage_system = mock.Mock()
        driver.do_setup(context='context')
        url = urlparse.urlparse(driver._client._endpoint)
        port = url.port
        scheme = url.scheme
        self.assertEqual(81, port)
        self.assertEqual('http', scheme)

    def test_do_setup_https_non_default_port(self):
        configuration = self._set_config(create_configuration())
        configuration.netapp_transport_type = 'https'
        configuration.netapp_server_port = 446
        driver = common.NetAppDriver(configuration=configuration)
        driver._check_mode_get_or_register_storage_system = mock.Mock()
        driver.do_setup(context='context')
        url = urlparse.urlparse(driver._client._endpoint)
        port = url.port
        scheme = url.scheme
        self.assertEqual(446, port)
        self.assertEqual('https', scheme)
>>>>>>> 532b8205
<|MERGE_RESOLUTION|>--- conflicted
+++ resolved
@@ -935,9 +935,6 @@
         configuration.netapp_eseries_host_type = 'garbage'
         driver = common.NetAppDriver(configuration=configuration)
         self.assertRaises(exception.NetAppDriverException,
-<<<<<<< HEAD
-                          driver.check_for_setup_error)
-=======
                           driver.check_for_setup_error)
 
     def test_setup_good_controller_ip(self):
@@ -1045,5 +1042,4 @@
         port = url.port
         scheme = url.scheme
         self.assertEqual(446, port)
-        self.assertEqual('https', scheme)
->>>>>>> 532b8205
+        self.assertEqual('https', scheme)