--- conflicted
+++ resolved
@@ -95,13 +95,8 @@
         self.flags(iscsi_helper='tgtadm')
         self.flags(volumes_dir=self.persist_tempdir)
         self.script_template = "\n".join([
-<<<<<<< HEAD
-        'tgt-admin --update iqn.2011-09.org.foo.bar:blaa',
-        'tgt-admin --delete iqn.2010-10.org.openstack:volume-blaa'])
-=======
             'tgt-admin --update iqn.2011-09.org.foo.bar:blaa',
             'tgt-admin --delete iqn.2010-10.org.openstack:volume-blaa'])
->>>>>>> 141a4cab
 
     def tearDown(self):
         try:
@@ -118,18 +113,9 @@
         TargetAdminTestCase.setUp(self)
         self.flags(iscsi_helper='ietadm')
         self.script_template = "\n".join([
-<<<<<<< HEAD
-        'ietadm --op new --tid=%(tid)s --params Name=%(target_name)s',
-        'ietadm --op new --tid=%(tid)s --lun=%(lun)s '
-                '--params Path=%(path)s,Type=fileio',
-        'ietadm --op show --tid=%(tid)s',
-        'ietadm --op delete --tid=%(tid)s --lun=%(lun)s',
-        'ietadm --op delete --tid=%(tid)s'])
-=======
             'ietadm --op new --tid=%(tid)s --params Name=%(target_name)s',
             'ietadm --op new --tid=%(tid)s --lun=%(lun)s '
             '--params Path=%(path)s,Type=fileio',
             'ietadm --op show --tid=%(tid)s',
             'ietadm --op delete --tid=%(tid)s --lun=%(lun)s',
-            'ietadm --op delete --tid=%(tid)s'])
->>>>>>> 141a4cab
+            'ietadm --op delete --tid=%(tid)s'])